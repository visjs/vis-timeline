# vis-timeline

http://visjs.org

<<<<<<< HEAD
## 2019-07-19, version 6.0.0

In version 6.0.0, [timeline-plus](https://github.com/yotamberk/timeline-plus) features and PRs were ported into this library.

### New Features

- feat: allow settimg title for customtime bar ([timeline-plus#36](https://github.com/yotamberk/timeline-plus/pull/36))
- feat: option to prefer zooming on scrolling ([timeline-plus#85](https://github.com/yotamberk/timeline-plus/pull/85)) - thanks to @yuvzaz
- feat: clustering POC ([timeline-plus#87](https://github.com/yotamberk/timeline-plus/pull/87)) - thanks to @konsvarl
- feat: add zoomFriction option ([timeline-plus#106](https://github.com/yotamberk/timeline-plus/pull/106))
- feat: add ability to disable fit on cluster double click ([timeline-plus#125](https://github.com/yotamberk/timeline-plus/pull/125)) - thanks to @konsvarl
- feat: cluster fit on double click option ([timeline-plus#133](https://github.com/yotamberk/timeline-plus/pull/133)) - thanks to @konsvarl
- feat: week plotting stuff ([timeline-plus#135](https://github.com/yotamberk/timeline-plus/pull/135)) - thanks to @marcortw
- feat: pure CSS-based indentation of group levels ([timeline-plus#137](https://github.com/yotamberk/timeline-plus/pull/137)) - thanks to @sbusch
- feat: tooltip templates ([timeline-plus#141](https://github.com/yotamberk/timeline-plus/pull/141)) - thanks to @sbusch
- feat: allow a tooltip delay of 0 ms ([timeline-plus#144](https://github.com/yotamberk/timeline-plus/pull/144)) - thanks to @sbusch
- feat: allow `shiftKey` for `zoomKey` option ([timeline-plus#145](https://github.com/yotamberk/timeline-plus/pull/145)) - thanks to @sbusch
- feat: react v16 example

### Bugfixes Features

- fix: performance issue from vis 4.17
- fix: text overlay bug (issue [vis#3041](https://github.com/almende/vis/issues/3041))
- fix: 3rd level nesting ([timeline-plus#33](https://github.com/yotamberk/timeline-plus/pull/33))
- fix: page scrolling over timeline ([vis#4143](https://github.com/almende/vis/issues/4143)) - thanks to @Justabug
- fix: custom time in rtl mode ([vis#4156](https://github.com/almende/vis/issues/4156)) - thanks to @noafichman
- fix: parenthesis type ([vis#4153](https://github.com/almende/vis/issues/4153)) - thanks to @Antoine38660
- fix: remove deprecated options ([timeline-plus#72](https://github.com/yotamberk/timeline-plus/pull/72))
- fix: Firefox scroll issue ([timeline-plus#73](https://github.com/yotamberk/timeline-plus/pull/73))
- fix: groups height never decreases ([timeline-plus#92](https://github.com/yotamberk/timeline-plus/pull/92)) - thanks to @konsvarl
- fix: unselect only ids of items that are not selected anymore ([timeline-plus#109](https://github.com/yotamberk/timeline-plus/pull/109))
- fix: double tap item bug ([timeline-plus#110](https://github.com/yotamberk/timeline-plus/pull/110))
- fix: delayed tooltip popup (issue [vis#4077](https://github.com/almende/vis/issues/4077))
- fix: reordering items not working correctly ([timeline-plus#126](https://github.com/yotamberk/timeline-plus/pull/126)) - thanks to @pmsandhu
- fix: timeline Tooltips still visible after deleting an item ([timeline-plus#128](https://github.com/yotamberk/timeline-plus/pull/128)) - thanks to @javdome
- fix: cluster visibility doesn't rely on content width ([timeline-plus#132](https://github.com/yotamberk/timeline-plus/pull/132)) - thanks to @konsvarl
- fix: fix configurator error ([timeline-plus#136](https://github.com/yotamberk/timeline-plus/pull/136)) - thanks to @sbusch
- fix: use reserved group IDs instead of hardcoded strings ([timeline-plus#143](https://github.com/yotamberk/timeline-plus/pull/143)) - thanks to @sbusch
- fix: cleaned Commits for Unit Tests, added testing suites to deps ([timeline-plus#150](https://github.com/yotamberk/timeline-plus/pull/150)) - thanks to @mstr3336
- fix: events for labels of groups with nestedGroups ([timeline-plus#154](https://github.com/yotamberk/timeline-plus/pull/154)) - thanks to @sbusch
- fix: drag threshold directions ([vis#3003](https://github.com/almende/vis/issues/3003)) - thanks to @daRoof
- fix: replaced top, left right bounding rects to single function ([timeline-plus#160](https://github.com/yotamberk/timeline-plus/pull/160)) - thanks to @jarnovanrhijn
- fix: avoid babel polyfill collision when loaded multiple times ([timeline-plus#164](https://github.com/yotamberk/timeline-plus/pull/164)) - thanks to @apwidejulien
- fix: minorLabels can't be formatted differently when there are multiple timelines in one page ([timeline-plus#165](https://github.com/yotamberk/timeline-plus/pull/165)) - thanks to @RylandCai
- fix: performance improvements ([timeline-plus#168](https://github.com/yotamberk/timeline-plus/pull/168)) - SPECIAL thanks to @jarnovanrhijn
- fix: change return conditions in onUpdate ([timeline-plus#170](https://github.com/yotamberk/timeline-plus/pull/170)) - thanks to @javdome
- fix: press and drag selected item ([timeline-plus#173](https://github.com/yotamberk/timeline-plus/pull/173)) - thanks to @daRoof
- fix: build scripts ([timeline-plus#178](https://github.com/yotamberk/timeline-plus/pull/178)) - thanks to @apwidejulien

=======
## 2019-01-02, version 5.1.0

- fix: fix copyright banner (#32)
- fix: firefox scroll issue (#27)
- fix(package): upgrade vis-util to 1.1.4 (#31)
- chore(package): update vis-util to 1.1.2 (#19)
- fix: update vis-data; fixes #6 (#13)
- chore: make it possible to exclude external libraries (#9)
- fix: change script CDN URL's to https (#7)
- fix(examples): fix css imports
- chore: removed opencollective logo
- fix(examples): fix script of basicUsage (#3)
- chore: use rollup to bundle css (#2)
- chore: improve HISTORY.md
- feat: also generate ESM module
- chore: fix example cdn link in README
>>>>>>> add2f8af

## 2019-07-19, version 5.0.0

In version 5.0.0 the original [vis library](https://github.com/almende/vis) was split up and the whole build process changed.

- feat: remove vis-network sources
- fix: fix postinstall script; #3
- feat: generate a unminified vis.js file also
- use rollup instead of gulp/webpack (#1)
- fix failing test from ItemSet.js ([#4256](https://github.com/almende/vis/pull/4256))
- Update ItemSet.js ([#4238](https://github.com/almende/vis/pull/4238))
- Fixed typo in CONTRIBUTING.md ([#4210](https://github.com/almende/vis/pull/4210))
- Fix ordering for arbitrarily nested groups ([#3990](https://github.com/almende/vis/pull/3990))
- Fixed the two broken references to SweetAlert ([#3943](https://github.com/almende/vis/pull/3943))
- Fix visibility of scale lines after toggling left axis groups ([#3936](https://github.com/almende/vis/pull/3936))
- Normalize mouse wheel deltas ([#3911](https://github.com/almende/vis/pull/3911))
- Replace babel-preset-es2015 with babel-preset-env ([#3978](https://github.com/almende/vis/pull/3978))
- customeTime additional editable=false functionality. ([#3816](https://github.com/almende/vis/pull/3816))
- Allow normal page scrolling over timeline ([#3818](https://github.com/almende/vis/pull/3818))
- update moment to last version ([#3819](https://github.com/almende/vis/pull/3819))
- Add russian locale to timeline ([#3783](https://github.com/almende/vis/pull/3783))
- [Timeline] Vertical group labels ([#3795](https://github.com/almende/vis/pull/3795))
- [Timeline] Year quarters ([#3717](https://github.com/almende/vis/pull/3717))
- [Timeline] Fix react integration, fix content applying mechanics ([#3760](https://github.com/almende/vis/pull/3760))
- Update Graph2d.js ([#3738](https://github.com/almende/vis/pull/3738))
- [Timeline] Align current time ([#3718](https://github.com/almende/vis/pull/3718))
- fix: silently ignore a verticle animation when no item ([#3757](https://github.com/almende/vis/pull/3757))
- fixed memory leak because eventlisteners weren't destroyed ([#3728](https://github.com/almende/vis/pull/3728))
- [Timeline] Group height mode ([#3670](https://github.com/almende/vis/pull/3670))
- Fix zooming bug ([#3715](https://github.com/almende/vis/pull/3715))
- Documented isActive() ([#3704](https://github.com/almende/vis/pull/3704))
- add localization for Ukraine ([#3699](https://github.com/almende/vis/pull/3699))
- onTimeout function ([#3602](https://github.com/almende/vis/pull/3602))
- implementation of visibleGroups with a proper example ([#3674](https://github.com/almende/vis/pull/3674))
- Opencollective ([#3681](https://github.com/almende/vis/pull/3681))
- Fix rolling mode ([#3663](https://github.com/almende/vis/pull/3663))
- Fix initial load when options start and end are not defined ([#3664](https://github.com/almende/vis/pull/3664))
- BUGFIX: No group info returned to mouse events when cursorY == group top ([#3652](https://github.com/almende/vis/pull/3652))
- Fixes issue 3321 by ensuring labels are drawn as part of initial cons… ([#3646](https://github.com/almende/vis/pull/3646))
- Prevent items from being repeatedly redrawn while off screen ([#3633](https://github.com/almende/vis/pull/3633))
- Adding unit tests for lib/shared ([#3600](https://github.com/almende/vis/pull/3600))
- Adds code-cov to develop and updates readme. ([#3629](https://github.com/almende/vis/pull/3629))
- Docs : fixes and enhancements for the documentation template. ([#3596](https://github.com/almende/vis/pull/3596))
- Fix currentTimeTick table in docs ([#3627](https://github.com/almende/vis/pull/3627))
- Unit tests: upgrade jsdom to v11 to fix breaking unit tests for Network ([#3603](https://github.com/almende/vis/pull/3603))
- Moved navbar elements in all html documentation files to partial ([#3604](https://github.com/almende/vis/pull/3604))
-  Docs: Moved end block in all html documentation files to partial ([#3597](https://github.com/almende/vis/pull/3597))
- Network: force array order when sorting hierarchical levels ([#3576](https://github.com/almende/vis/pull/3576))
- Add template for document generation with 'jsdoc'. ([#3497](https://github.com/almende/vis/pull/3497))
- Week scale - enhance and add to auto-scaling ([#3549](https://github.com/almende/vis/pull/3549))
- Adds code coverage report the output of `npm test` and adds detailed … ([#3575](https://github.com/almende/vis/pull/3575))
- Loading screen template ([#3537](https://github.com/almende/vis/pull/3537))
- Removing duplicate line ([#3578](https://github.com/almende/vis/pull/3578))
- Fix for majorLabels showing wrong dates ([#3573](https://github.com/almende/vis/pull/3573))
- Use mock canvas object replacing `canvas` ([#3518](https://github.com/almende/vis/pull/3518))

## 2017-10-12, version 4.21.0

### General
- Added #3394: Adds unit tests for add, setOptions and on/off DataSet
- FIX #3406: Eliminate possibility of 'window is undefined' during travis test
- Added #3402: added @macleodbroad-wf to the support team
- REFA #3442: Strapping down of Extend-routines in util.js
- FIX #3392: Addresses TODOs in Queue unit test by adding unit tests for setOptions and destroy
- Added #3354: Adds missing jsdoc and adds lint rule require-jsdoc to build process
- Added #3331 - Enable linting for Travis
- Added #3312, #3311, #3310, #3309, #3308, #3304 - Add lint
- Added #3230 - Enable 'eslint'
- Added #3262 - Upgrade packages and tools for Travis unit testing
- Added #3287: Update module versions to latest stable
- Added #3295: Update the webpack example

### Network
- FIX #3554: Relax clustering condition for adding already clustered nodes to cluster
- FIX #3517: Retain constraint values in label font handling
- REFA #3507: Cleanup and refactoring PhysicsEngine 
- FIX #3500: re-adds edges if they are now connected and add does not add invalid edges
- FIX #3486: Add extra check on null value during label handling
- FEAT #824: Network detect clicks on labels
- FIX #3474: Adjust documentation for arrows.middle.scaleFactor
- FIX #3483: Prevent image loading for hidden cluster nodes
- FIX #3408, #2677: Fix handling of multi-fonts
- FIX #3425: IE performance improvements
- FIX #3356 and #3297: IE11 svg image fixes
- FIX #3474: Make negative scaleFactor reverse middle arrow correctly 
- FIX #3464: Fix handling of space before huge word in label text
- FIX #3467: Adjust for-in loops so they can deal with added properties in Array and Object prototype 
- FEAT #3412: Add endpoint 'bar' to Network
- FIX #3403: Fixes sorting on Layout, refactoring
- FIX #3421: Added default sizes for nodes without labels
- FEAT #3418: Added new Hexagon shape in the Network
- FEAT #3368: Cluster node handling due to dynamic data change
- FIX #3395: Allow for multiline titles
- FIX #3367: Network Clustering fixes on usage joinCondition for clusterOutliers()
- FIX #3350: Fix setting of edge color options via Network.setOptions()
- FEAT #3348: Add edge styles support for DOT lib
- FIX #2839: Re-words documentation to reflect symmetrical input/output of get() when passed multiple ids
- FIX #3316: Updates network documentation to account for edge
- FIX  #1218, #1291, #1315: Dynamically adjust clustering when data changes
- FIX #2311: Block recalculation of level in LayoutEngine._determineLevelsDirected()
- FIX #3280: Cleanup mergeOptions() and fix missing ref on globalOptions in mergeOptions()
- FEAT #3131: Added dragStart event for adding edges
- FIX #3171 and #3185: Fix infinite loop on drawing of large labels
- FIX #3220: Update hierarchy when node level changes
- FIX #3245: Multiple base edges in clustered edge
- FEAT #1222: Add pointer data to hover events
- REFA #3106: Refactoring and unit testing of Validator module
- REFA #3227: Refactor LayoutEngine for further work
- FIX #3164: make 'hidden' and 'clustered' play nice together
- FIX #2579: Allow DOM elements for node titles
- FIX #2856: Fix manipulation examples for Network

### Graph2D
- FIX #1852: Correct documentation for graph2d’s moveTo function

### Graph3D
- FIX #3467: Adjust for-in loops so they can deal with added properties in Array and Object prototypes
- FEAT #3099: Add option definitions and validation to Graph3d
- REFA #3159: move Filter into DataGroup
- FEAT #3255: Add unit tests for Graph3D issue
- FIX #3251: Graph3d put guards before unsubscription in DataGroup
- FIX #3255: Fix missing reference to Graph3D instance in DataGroup

### Timeline
- FEAT #3529: On timeline loaded
- FEAT #3505: Drag object in to item
- FEAT #3050: Allow disabling of RangeItem limitSize
- FIX #3475: Item Redraw Performance - Bug Fix
- FIX #3504: Fixing a bug with the timing of the final setting of the vertical scroll position
- FIX #3509: Added describe sections to PointItem unit tests
- FIX #2851: Vertical focus
- FEAT #620: Subgroup stacking
- FIX #3475: Improve Item redraw and initial draw performance 
- FIX #3409: Group redraw performance
- FEAT #3428: Adds locale for Chinese (cn)
- FIX #3405: fix orientation option
- FIX #3360: Add performance tips to timeline docs
- FIX #3378: Add item with ctrlKey/metaKey when dagging on a selected item
- FIX #3126: Nested groups order logic
- FIX #3246: Fix issue when showMajorLabels == false is used with a weekly scale and weekly scale minor label fix
- FIX #3342: Bug fix for null parent
- FIX #2123: Disable the default handling of the pinch event when handling it
- FIX #3169: add parenthesis around ternary
- FIX #3249: Only draw non-visible items once when they are loaded, instead of continuously every frame
- FEAT #3162: Bidirectional scrolling in timeline - make horizontalScroll and verticalScroll work together


## 2017-07-01, version 4.20.1

### General
- Added Release checklist 
- Added collapsible items for objects in graph3d doc

### Network
- FIX #3203: Set dimensions properly of images on initialization
- FIX #3170: Refactoring of Node Drawing 
- FIX #3108: Reverse nodes returned with 'from' and 'to' directions
- FIX #3122: Refactored line drawing for Bezier edges
- FIX #3121: Refactoring of `BezierEdgeStatic._getViaCoordinates()` 
- FIX #3088: Consolidate code for determining the pixel ratio
- FIX #3036: Smooth type 'dynamic' adjusted for node-specific option in hierarchical
- FIX #1105: Fix usage of clustering with hierarchical networks
- FIX #3133: Protect Network from zero and negative mass values
- FIX #3163: Prevent crashes from invalid id's in `Clustering.findNode()`
- FIX #3106: Ensure start and end of stabilization progress events is sent
- FIX #3015: Properly handle newline escape sequences in strings for DOT
- FIX: Refactoring of LayoutEngine (#3110)
- FIX #2990: Edge labels turn bold on select and hover
- FIX #2959: Changed order of (de)select events for network
- FIX #3091: Added param 'direction' to Network.getConnectedNodes()
- FIX #3085: Add prefix  to cancelAnimationFrame()

### Graph3D
- FIX #3198: Small fix on ref usage in DataGroup
- FIX #2804: Add data group class to Graph3d

### Timeline
- FIX #3172: Fix stacking when setting option
- FIX #3183: Fixes a race condition that set an item's group to be set to undefined
- FEAT #3154: Caching to Range getMillisecondsPerPixel function
- FIX #3105: Adjusting timeline TimeStep.roundToMinor
- FEAT #3107: Allow overriding `align` per item

## 2017-05-21, version 4.20.0

### General

- FIX #2934: Replacing all ES6 imports with CJS require calls (#3063)
- Add command line options to mocha for running tests (#3064)
- Added documentation on how labels are used (#2873)
- FIX: Fix typo in PR template (#2908)
- FIX #2912: updated moment.js (#2925)
- Added @wimrijnders to the support team (#2886)

### Network

- FIX: Fixes for loading images into image nodes (#2964)
- FIX #3025: Added check on mission var 'options', refactoring. (#3055)
- FIX #3057: Use get() to get data from DataSet/View instead of directly accessing member \_data. (#3069)
- FIX #3065: Avoid overriding standard context method ellipse() (#3072)
- FIX #2922: bold label for selected ShapeBase classes (#2924)
- FIX #2952: Pre-render node images for interpolation (#3010)
- FIX #1735: Fix for exploding directed network, first working version; refactored hierarchical state in LayoutEngine.(#3017)
- Refactoring of Label.propagateFonts() (#3052)
- FIX #2894: Set CircleImageBase.imageObjAlt always when options change (#3053)
- FIX #3047: Label.getFormattingValues() fix option fallback to main font for mod-fonts (#3054)
- FIX #2938: Fix handling of node id's in saveAndLoad example (#2943)
- FIX: Refactoring in Canvas.js (#3030)
- FIX #2968: Fix placement label for dot shape (#3018)
- FIX #2994: select edge with id zero (#2996)
- FIX #1847, #2436: Network: use separate refresh indicator in NodeBase, instead of width… (#2885)
- Fix #2914: Use option edges.chosen if present in global options (#2917)
- FIX #2940: Gephi consolidate double assignment of node title (#2962)
- FIX 2936: Fix check for nodes not present in EdgesHandler (#2963)
- FEAT: Reduce the time-complexity of the network initial positioning (#2759)

### Timeline / Graph2D

- FEAT: Add support for multiple class names in utils add/remove class methods (#3079)
- FEAT: Adds 'showTooltips' option to override popups displayed for items with titles (#3046)
- FIX #2818: LineGraph: Add an existingItemsMap to check if items are new or not before skipping (#3075)
- FEAT #2835: Improve timeline stack performance (#2848, #3078)
- FIX #3032: mouseup and mousedown events (#3059)
- FIX #2421: Fix click and doubleclick events on items (#2988)
- FEAT #1405, #1715, #3002: Implementation of a week scale feature (#3009)
- FIX #397: Eliminate repeatedly fired `rangechanged` events on mousewheel (#2989)
- FIX #2939: Add check for parent existence when changing group in Item.setData (#2985)
- FIX #2877: Add check for empty groupIds array and get full list from data set (#2986)
- FIX #2614: Timeline docs border overlaps (#2992)
- FIX: Doubleclick add (#2987)
- FIX #2679: Cannot read property 'hasOwnProperty' of null (#2973)
- FEAT #2863: Drag and drop custom fields (#2872)
- FEAT #2834: Control over the drop event (#2974)
- FIX #2918: Remove usages of elementsCensor (#2947)
- FEAT #2948: Rolling mode offset (#2950)
- FEAT #2805: Add callback functions to moveTo, zoomIn, zoomOut and setWindow (#2870)
- FIX: Do not corrupt class names at high zoom levels (#2909)
- FIX #2888: Fix error in class names (#2911)
- FIX #2835: Visible items bug (#2878)

### Graph3D

- FEAT: Configurable minimum and maximum sizes for dot-size graphs (#2849)


## 2017-03-19, version 4.19.1

### General

* FIX: #2685 Fixed babel dependencies (#2875)

### Timeline / Graph2D

* FIX #2809: Fix docs typo in "showNested" (#2879)
* FIX #2594: Fixes for removing and adding items to subgroups (#2821)
* FIX: Allow nested groups to be removed (#2852)


## 2017-03-18, version 4.19.0

### General

- FIX: Fix eslint problem on Travis. (#2744)
- added support for eslint (#2695)
- Trivial typo fix in how_to_help doc. (#2714)
- add link to a mentioned example (#2709)
- FEAT: use babel preset2015 for custom builds (#2678)
- FIX: use babel version compatible with webpack@1.14 (#2693)
- FEAT: run mocha tests in travis ci (#2687)
- Add note that PRs should be submitted against the `develop` branch (#2623)
- FIX: Fixes instanceof Object statements for objects from other windows and iFrames. (#2631)
- removed google-analytics from all examples (#2670)
- do not ignore test folder (#2648)
- updated dependencies and devDependencies (#2649)
- general improvements (#2652)

### Network

- FEAT: Improve the performance of the network layout engine (#2729)
- FEAT: Allow for image nodes to have a selected or broken image (#2601)

### Timeline / Graph2D

- FIX #2842: Prevent redirect to blank after drag and drop in FF (#2871)
- FIX #2810: Nested groups do not use "groupOrder" (#2817)
- FIX #2795: fix date for custom format function (#2826)
- FIX #2689: Add animation options for zoomIn/zoomOut funtions (#2830)
- FIX #2800: Removed all "Object.assign" from examples (#2829)
- FIX #2725: Background items positioning when orientation: top (#2831)
- FEAT: Added data as argument to the template function (#2802)
- FIX #2827: Update "progress bar" example to reflect values (#2828)
- FIX #2672: Item events original event (#2704)
- FIX #2696: Update serialization example to use ISOString dates (#2789)
- FIX #2790: Update examples to use ISOString format (#2791)
- FEAT: Added support to supply an end-time to bar charts to have them scale (#2760)
- FIX #1982, #1417: Modify redraw logic to treat scroll as needing restack (#2774)
- FEAT: Initial tests for timeline ItemSet (#2750)
- FIX #2720: Problems with option editable (#2743, #2796, #2806)
- FIX: Range.js "event" is undeclared (#2749)
- FEAT: added new locales for french and espanol (#2723)
- FIX: fixes timestep next issue (#2732)
- FEAT: #2647 Dynamic rolling mode option (#2705)
- FIX #2679: TypeError: Cannot read property 'hasOwnProperty' of null (#2735)
- Add initial tests for Timeline PointItem (#2716)
- FIX #778: Tooltip does not work with background items in timeline (#2703)
- FIX #2598: Flickering onUpdateTimeTooltip (#2702)
- FEAT: refactor tooltip to only use one dom-element (#2662)
- FEAT: Change setCustomTimeTitle title parameter to be a string or a function (#2611)

### Graph3D

- FEAT #2769: Graph3d tooltip styling (#2780)
- FEAT #2540: Adjusted graph3d doc for autoscaling (#2812)
- FIX #2536: 3d bar graph data array unsorted (#2803)
- FEAT: Added showX(YZ)Axis options to Graph3d (#2686)


## 2017-01-29, version 4.18.1

### General

- updated dependencies
- FIX: moved babel plugins from devDependencies to dependencies (#2629)

### Network

- FIX #2604: Handle label composition for long words (#2650)
- FIX #2640: Network manipulation styles together with Bootstrap styles (#2654)
- FIX #2494: Fix tree collision in hierarchical layout (#2625)
- FIX #2589: Vertically center label in network circle node (#2593)
- FIX #2591: Self reference edge should now appear in all cases (#2595)
- FIX #2613: Fixed return value for zoom in/out callback (#2615)
- FIX #2609: Values should be passed to check values.borderDashes (#2599)

### Timeline / Graph2D

- FIX: Fixed htmlContents example (#2651)
- FIX #2590: Min zoom bug (#2646)
- FIX #2597: Zoom while dragging (#2645)
- FIX: Minor cleanups in Timeline Range. (#2633)
- FIX #2458: Allow graph2D options to be undefined (#2634)
- FIX: Fix typo (#2622)
- FIX #2585: Fixed React example  (#2587)


## 2017-01-15, version 4.18.0

### General

- Readme improvements (#2520)
- Babel updates and fixes (#2466, #2513, #2566)
- Removed dist folder from the develop-branch (#2497)
- updated and cleaned-up npm dependencies (#2518, #2406)
- FEAT: Added CodeClimate tests (#2411)
- FEAT: Added initial Travis-CI support: https://travis-ci.org/almende/vis (#2550)
- FIX #2500: Replace { bool } with { boolean: bool } (#2501, #2506, #2581)
- FIX #2445: Fix YUI Compressor incompatibilities (#2452)
- FIX #2402: make sure a given element isn’t undefined before accessing properties (#2403)
- FIX #2560: IE11 issue 'Symbol' is undefined with babel-polyfill (#2566)
- FIX #2490: Don't pass non-string values to Date.parse (#2534)

### DataSet

- FIX: Removed event oldData items (#2535)
- FIX #2528: Fixed deleting item with id 0 (#2530)

### Network

- FIX #1911: Fix missing blur edge event (#2554)
- FIX #2478: Fix tooltip issue causing exception when node becomes cluster (#2555)
- FEAT: Change styles if element is selected (#2446)
- FEAT #2306: Add example for network onLoad animation. (#2476)
- FEAT #1845: Adding example of cursor change (#2463)
- FEAT #1603 #1628 #1936 #2298 #2384: Font styles, width and height of network nodes (#2385)
- FEAT: Add pointer position to zoom event (#2377)
- FEAT #1653 #2342: label margins for box, circle, database, icon and text nodes. (#2343)
- FEAT #2233 #2068 #1756: Edit edge without endpoint dragging, and pass label in data (#2329)

### Timeline / Graph2D

- FIX: #2522 Right button while dragging item makes items uneditable (#2582)
- FIX #2538: Major axis labels displaying wrong value (#2551)
- FEAT #2516: Added followMouse & overflowMethod to tooltip options (#2544)
- FIX: Fixed tool-tip surviving after item deleted (#2545)
- FIX #2515: Fixed hover events for HTML elements (#2539)
- FIX: Timeline.setGroups for Array (#2529)
- FIX: Error in React example when adding a ranged item (#2521)
- FEAT #226 #2421 #2429: Added mouse events for the timeline (#2473)
- FEAT #497: new stackSubgroups option (#2519, #2527)
- FEAT #338: Added HTML tool-tip support (#2498)
- FIX #2511: readded throttleRedraw option; added DEPRECATED warning (#2514)
- FEAT #2300: Added nested groups (#2416)
- FEAT #2464: Add template support for minor/major labels (#2493)
- FIX #2379: Fix initial drag (#2474)
- FIX #2102: Fix error on click for graph2D when no data is provided (#2472)
- FIX #2469: Fix graph2D render issue (#2470)
- FIX #1126: Add visibleFrameTemplate option for higher item dom content (#2437)
- FIX #2467: Fix Range ctor with optional options parameter (#2468)
- FEAT #1746: Rolling mode (#2439, #2486)
- FIX #2422: Timeline onMove callback (#2427)
- FIX #2370: IE10 drag-and-drop support (#2426)
- FIX #1906: Pass through original hammer.js events (#2420)
- FIX #2327: Add support to fixed times drag and drop (#2372)
- FIX: \_origRedraw sometimes undefined (#2399)
- FIX #2367 #2328: Group editable bug (#2368)
- FIX #2336: Mouse wheel problem on custom time element (#2366)
- FIX #2307: Timeline async initial redraw bug (#2386)
- FIX #2312: Vertical scroll bug with groups and fixed height (#2363)
- FIX #2333: Scrollbar width on browser zoom (#2344)
- Fixed #2319: Bug in TimeStep.prototype.getClassName (#2335)
- FEAT #257: Added option to change the visibility of a group (#2315)
- FEAT: More editable control of timeline items (#2305)
- FIX #2273: Cannot scroll page when zoomKey is enabled (#2301)
- FIX #2295, 2263: Issues with vertical scroll and maxHeight (#2302)
- FIX #2285: onUpdate event (#2304)
- FIX: Timeline-docs: updated group.content description to show that it can be an element (#2296)
- FIX #2251: No axis after daylight saving (#2290)
- FEAT #2256: Timeline editable can override items (#2284)
- FEAT: Graph2d performance enhancement (#2281)

### Graph3D

- FEAT #2451: Allow pass the color of points in 'dot-color' mode of Graph3D (#2489)
- FEAT: Improvement for camera 3d moving (#2340)
- FEAT: Add ability to move graph3d by left mouse button while pressing ctrl key and rotate like before (#2357)
- FIX: Fixed label disappearing bug for large axis values in graph3d (#2348)
- FIX: Fixed Grpah3D-docs: Changed "an" to "and" in graph3D docs (#2313)
- FIX #2274: Graph3d disappears when setSize is called (#2293)
- FIX: Fixed typo in index.html of Graph3D (#2286)


## 2016-11-05, version 4.17.0

### General

- Generate source-maps in develop-branch (#2246)
- Implemented #2181: Ignore the "dist" folder in the develop-branch (#2245)
- Updates DataSet and DataView remove event payload (#2189, #2264)
- Added a Gitter chat badge to README.md (#2179)
- Adds `oldData` to the update event payload in DataView (#2174)
- Prevent moment.js deprecation warning (#2089)
- Fixed #2170: Improved the contribution docs (#1991, #2158, #2178, #2183, #2213, #2218, #2219)
- Implemented #1969: generate individual css files for network and timeline (#1970)
- Cleanup bower.json (#1968)
- Fixed #2114: Removed feature-request page from website
- Distinguish better between `devDependencies` and `dependencies` (#1967)
- Typos and minor docs improvements (#1958, #2028, #2050, #2093, #2222, #2223, #2224)
- Replaced `gulp-minify-css` with `gulp-clean-css` (#1953)

### Network

- Fixed HTML in nodes example to work in Safari (#2248, #2260)
- Fixed #2100: "zoom" improvements; `clusterByConnection` bugfix (#2229)
- Implemented #2073: New example to export/import current network as JSON (#2152)
- Fixed #1718, #2122: Fix blur edge for dense networks (#2124)
- Russian, Italian, Brazilian Portuguese locale (#2111, #2184, #2188, #2052)
- Implemented #1993: edge-endpoint 'circle' (#2066)
- Implemented #972, #1920: advanced Clustering (#2055)
- Removed restriction to allow clusters of a single node. (#2013)
- Improved label positioning in ellipses (#2011)
- Fixed #1857: Fixed node positioning with improved Layout:true (#1987)
- Fixed issue with selecting edges drawn close to another (#1922)
- Fixed getPoint for same node edges (#1907)

### Timeline / Graph2D

- Fixed #2261: Bugs with mousewheel events (#2262)
- Implemented #1506: Date-Time-Tooltip while item dragging (#2247)
- Fixed background items with no groups (#2241)
- Fixed #2015: Fixes and improvements for data-serialization (#2244)
- Implemented #1881: Drag and Drop into a timeline (#2238)
- Implemented #1955: Added zoomIn and zoomOut functions (#2239)
- Implemented #2027: Auto-detect Right-To-Left orientation from DOM attributes (#2235, #2237)
- German locale (#2234)
- Option `zoomKey` added for mouse wheel support (#2197, #2216, #2217)
- Implements #2193: Horizontal scrollbar (#2201)
- Implements #272, #466, #1060: Vertical scrollbar (#2196, #2197, #2228, #2231)
- Fixed #2173: Italian locale (#2185)
- Example for react.js support (#2153, #2206, #2211)
- Allow custom label formatting via functions (#1098, #2145)
- Fix Vertical visibility for all item types (#2143)
- Fixed #2057: Right-To-Left orientation docs (#2141)
- Small bugfix to prevent null pointer exception (#2116)
- Add missing require for util module (#2109)
- Fixed #2092: Gaps between timeline items (#2107)
- Fixed #2064: Fixed position of box item (#2106)
- Implemented #773, #1367: `itemover` and `itemout` events (#2099)
- Fixed #27023: Use `requestAnimationFrame` to throttle redraws ()#2091)
- Hide vertically hidden ranged items in groups that are not visible (#2062)
- Fixed #2032: fixes BoxItem's initial width if content width is dynamic (#2035)
- Use css styles instead of delete image (#2034)
- Implemented #2014: weekday marks in other zoomlevel (#2016)
- Fixed #1625: only use `shape.radius` if available (#2005)
- Fixed incorrect documentation URL (#1998)
- Added example for zoom functions (#1986)
- Fixed #1156: Vertical scrolling when dragging (#1976)
- Minor fix in docs (#1972)
- Fixed handlebars example (#1946)
- Fixed #1723: Problems in the time axis bar if using `hiddenDates` (#1944)
- Timestep setMoment fix (#1932)
- Fixed #1853: Content overflow (#1862)
- Bugfix (#1822)
- Fix right orientation axis for Graph2D (f516cb0)

### Graph3D

- Minor improvements and major source restructuring (#2157, #2159, #2160, #2162, #2165, #2166, #2167, #2168, #2171, #2175, #2176, #2182, #2195, #2199, #2200, #2202, #2204, #2208, #2209, #2210, #2212, #2214, #2215, #2227, #2230)
- Improvements for graph3d legend support (#1940)
- Advanced Tooltips (#1884)


## 2016-04-18, version 4.16.1

### Timeline

- Fixed #1786: Timeline having zero height on Internet Explorer, regression
  introduced after fixing #1697.


## 2016-04-07, version 4.16.0

### Timeline

- Implemented rtl support. Thanks @yotamberk.
- Fixed #1697: Timeline not drawn when used within the Angular.js directive.
- Fixed #1774: Wrong initial scale when Timeline contains a single item.

### General

- Created bundles for individual visualizations: `vis-graph3d.min.js`,
  `vis-network.min.js`, and `vis-timeline-graph2d.min.js`.


## 2016-03-08, version 4.15.1

## General

- Updated all dependencies.

### Graph2d

- Fixed #1455: allow vertical panning of the web page on touch devices.
- Fixed #1692: Error when y-axis values are equal.

### Timeline

- Fixed #1455: allow vertical panning of the web page on touch devices.
- Fixed #1695: Item line and dot not correctly reckoning with the line width
  when using left or right align.
- Fixed #1697: Timeline not drawn when used within the Angular.js directive.


## 2016-02-23, version 4.15.0

### Timeline

- Implemented `currentTimeTick` event (see #1683).
- Fixed #1630: method `getItemRange` missing in docs.

### Graph2d

- Fixed #1630: method `getDataRange` was wrongly called `getItemRange` in docs.
- Fixed #1655: use parseFloat instead of Number.parseFloat, as the latter is
  not supported in IE. Thanks @ttjoseph.

### Graph3d

- Changed the built-in tooltip to show the provided `xLabel`, `yLabel`, and
  `zLabel` instead of `'x'`, `'y'`, and `'z'`. Thanks @jacklightbody.

### Network

- Implemented interpolation option for interpolation of images, default true.
- Implemented parentCentralization option for hierarchical layout.
- Fixed #1635: edges are now referring to the correct points.
- Fixed #1644, #1631: overlapping nodes in hierarchical layout should no longer occur.
- Fixed #1575: fixed selection events
- Fixed #1677: updating groups through manipulation now works as it should.
- Fixed #1672: Implemented stepped scaling for nice interpolation of images.


## 2016-02-04, version 4.14.0

### Timeline

- Fixed a regression: Timeline/Graph2d constructor throwing an exception when
  no options are provided via the constructor.

### Graph2d

- Fixed a regression: Timeline/Graph2d constructor throwing an exception when
  no options are provided via the constructor.

### Graph3d

- Fixed #1615: implemented new option `dotSizeRatio`.


## 2016-02-01, version 4.13.0

### Network

- Added options to customize the hierarchical layout without the use of physics.
- Altered edges for arrows and added the arrowStrikethrough option.
- Improved the hierarchical layout algorithm by adding a condensing method to remove whitespace.
- Fixed #1556: Network throwing an error when clicking the "Edit" button
  on the manipulation toolbar.
- Fixed #1334 (again): Network now ignores scroll when interaction:zoomView is false.
- Fixed #1588: destroy now unsubscribed from the dataset.
- Fixed #1584: Navigation buttons broken.
- Fixed #1596: correct clean up of manipulation dom elements.
- Fixed #1594: bug in hierarchical layout.
- Fixed #1597: Allow zero borders and addressed scaling artifacts.
- Fixed #1608: Fixed wrong variable reference

### Timeline

- Moved initial autoscale/fit method to an handler of the "changed" event.
- Fixed #1580: Invisible timeline/graph should not be drawn, as most inputs are invalid
- Fixed #1521: Prevent items from staying stuck to the left side of the viewport.
- Fixed #1592: Emit a "changed" event after each redraw.
- Fixed #1541: Timeline and Graph2d did not load synchronously anymore.

### Graph2d

- Major redesign of data axis/scales, with large focus on creating a sane slave axis setup
- Cleanup of linegraph's event handling.
- Fixed #1585: Allow bar groups to exclude from stacking
- Fixed #1580: Invisible timeline/graph should not be drawn, as most inputs are invalid
- Fixed #1177: Fix custom range of slaved right axis.
- Fixed #1592: Emit a "changed" event after each redraw.
- Fixed #1017: Fixed minWidth behavior for bars.
- Fixes #1557: Fix default axis formatting function.
- Fixed #1541: Timeline and Graph2d did not load synchronously anymore.
- Fixed a performance regression


## 2016-01-08, version 4.12.0

### Timeline

- Fixed #1527: error when creating/updating a Timeline without data.
- Fixed #1127: `doubleClick` event not being fired.
- Fixed #1554: wrong cursor on readonly range items.

### Network

- Fixed #1531, #1335:  border distances for arrow positioning
- Fixed findNode method. It now does not return internal objects anymore.
- Fixed #1529, clustering and declustering now respects the original settings of the edges for physics and hidden.
- Fixed #1406, control nodes are now drawn immediately without a second redraw.
- Fixed #1404, made the array returned by findNode match the docs.
- Added #1138, enable the user to define the color of the shadows for nodes and edges.
- Fixed #1528, #1278, avoided ID's being cast to string for methods that return ID's as well as storePositions casting to string.
- Fixed upscaling when the window size increases.
- Accepted pull request #1544, thanks @felixhayashi!
- Fixed documented bug in #1544.


## 2015-12-18, version 4.11.0

### Network

- Expose `setSelection` method. Thanks @zefrog.

### Timeline

- Fixed #1441: Height of subgroups not immediately updated after updating
  data in a DataSet or DataView.
- Fixed #1491: Problem using ctrl+drag in combination with using a `DataView`,
  and an issue with ctrl+drag when using `snap: null`.
- Fixed #1486: Item range sometimes wrongly calculated on IE in case of old dates.
- Fixed #1523: end of data range wrongly determined.

### Graph2d

- Large refactoring of Graph2d code base:
  - Implemented a new option for `shaded.orientation` to always shade towards zero.
  - Implemented a new option for `shaded.orientation` to follow another group (fill in between)
  - Implemented line-graph stacking
  - Fixed support for using a `DataView` in Graph2d.
  - Implemented a new zindex option for controlling svg rendering order.
  - Performance updates and fixes

### DataSet
- Fixed #1487: DataSet cannot remove an item with id `0` correctly.

### DataView
- Added the map() function from DataSet.


## 2015-11-27, version 4.10.0

### General

- Fixed #1353: Custom bundling with browserify requiring manual installation
  of `babelify`.

### Network

- Implemented new method `setSelection({nodes:[...], edges: [...]})`.
  Thanks @zefrog.
- Fixed #1343: Connected edges are now deselected too when deselecting a node.
- Fixed #1398: Support nodes start with the correct positions.
- Fixed #1324: Labels now scale again.
- Fixed #1362: Layout of hierarchicaly systems no longer overlaps NODES.
- Fixed #1414: Fixed color references for nodes and edges.
- Fixed #1408: Unclustering without release function respects fixed positions now.
- Fixed #1358: Fixed example for clustering on zoom.
- Fixed #1416: Fixed error in improvedLayout.
- Improvements on hierarchical layout.

### Timeline

- Implemented option `itemsAlwaysDraggable`, See #1395. Thanks @liuqingc.
- Implemented option `multiselectPerGroup`. Thanks @hansmaulwurf23.
- Implemented property `oldData` on change events of the DataSet, and
  deprecated the `data` property which wrongly contained new data instead of
  old data. Thanks @hansmaulwurf23.
- Implemented option `maxMinorChars` to customize the width of the grid.
- Expose `vis.timeline.Core` for customization purposes.
- Fixed #1449, #1393: text of minor grids sometimes not being drawn.

### Graph2d

- Fixed #1385: Draw lines on top of bars.
- Fixed #1461 and #1345: Reset order of SVG elements in legend icons.

### DataSet/DataView

- Performance improvements (see #1381). Thanks @phimimms.


## 2015-10-01, version 4.9.0

### Network

- Fixed bug where an edge that was not connected would crash the layout algorithms.
- Fixed bug where a box shape could not be drawn outside of the viewable area.
- Fixed bug where dragging a node that is not a control node during edit edge mode would throw an error.
- Made auto scaling on container size change pick the lowest between delta height and delta width.
- Added images with borders option (useBorderWithImage)
- Updated the manipulation css to fix offset if there is no separator.

### Timeline

- Fixed #1326: wrongly positioned dot of PointItems.
- Fixed #1249: option `hiddenDates` not accepting a single hidden date.
- Fixed a bug when pinching and using hidden dates. Thanks @lauzierj.


## 2015-09-14, version 4.8.2

### Network

- Fixed Phantom Edges during clustering.
- Fixed scaling not doing anything to edges.
- Fixed setting font to null so the network won't crash anymore.
- Fixed stabilized event not firing if layout algorithm does very well.
- Fixed arrows with some shapes when they are selected. #1292
- Fixed deletion of options by settings them to null.


## 2015-09-07, version 4.8.1

### Network

- Added German (de) locale. Thanks @Tooa.
- Fixed critical camera zoom bug #1273.
- Fixed unselectAll method. #1256
- Fixed bug that broke the network if drawn in a hidden div #1254

### Timeline

- Fixed #1215: inconsistent types of properties `start` and `end` in callback
  functions `onMove`, `onMoving`, `onAdd`.


## 2015-08-28, version 4.8.0

### Timeline

- Implemented reordering groups by dragging them vertically. Thanks @hansmaulwurf23.

### Network

- Added Spanish (es) locale. Thanks @gomezgoiri.
- Added support for labels in edges and titles for both nodes and edges during gephi import.
- Added KamadaKawai layout engine for improved initial layout.
- Added Adaptive timestep to the physics solvers for increased performance during stabilization.
- Added improvedLayout as experimental option for greatly improved stabilization times.
- Added adaptiveTimestep as experimental option for greatly improved stabilization times.
- Added support for Gephi directed edges, edge labels and titles.
- Improved the positioning and CSS of the configurator and the color picker.
- Greatly improved performance in clustering.
- Made the network keep its 'view' during a change of the size of the container.
- Fixed #1152, updating images now works.
- Fixed cleaning up of nodes.
- Fixed dynamic updating of label properties.
- Fixed bugs in clustering algorithm.
- Fixed find node return types.
- Fixed bug where stabilization iterations were counted double. If it looks like the stabilization is slower, its because it is doing twice the amount of steps it did before.
- Fixed getPositions return values.

## Graph2d

- Implemented configuration option `excludeFromLegend`. Thanks @Bernd0.


## 2015-07-27, version 4.7.0

### Timeline

- Fixed #192: Items keep their group offset while dragging items located in
  multiple groups. Thanks @Fice.
- Fixed #1118: since v4.6.0, grid of time axis was wrongly positioned on some
  scales.

### Network

- Added moveNode method.
- Added cubic Bezier curves.


## 2015-07-22, version 4.6.0

### Timeline

- Implemented #24: support for custom timezones, see configuration option `moment`.

### Graph2d

- Implemented #24: support for custom timezones, see configuration option `moment`.

### Network

- Fixed #1111, check if edges exist was not correct on update.
- Fixed #1112, network now works in firefox on unix again.
- Added #931, borderRadius in shapeProperties for the box shape.
- Added #936, useImageSize for images and circularImages

## 2015-07-20, version 4.5.1

### Network

- Fixed another clustering bug, phantom edges should be gone now.
- Fixed disabling hierarchical layout.
- Fixed delete button when using multiple selected items in manipulation system.


## 2015-07-17, version 4.5.0

### General

- Docs have been greatly improved thanks to @felixhayashi! Thanks a lot!

### Network

- Added shapeProperties, thanks @zukomgwili!
- Added configChange event.
- Properly fixed the _lockedRedraw method.
- Fixed node resizing on dragging.
- Fixed missing edges during clustering.
- Fixed missing refresh of node data when changing hierarchical layout on the fly.
- Fixed hover and blur events for edges.

### Graph3d

- Fixed not changing `backgroundColor` when not provided in options. Thanks @ozydingo.

### Timeline

- Implemented support for group templates (#996). Thanks @hansmaulwurf23.
- Implemented option `zoomKey` for both Timeline and Graph2d (see #1082).
  Thanks @hansmaulwurf23.
- Fixed #1076: Fixed possible overlap of minor labels text on the TimeAxis.
- Fixed #1001: First element of group style being cut.
- Fixed #1071: HTML contents of a group not cleared when the contents is updated.
- Fixed #1033: Moved item data not updated in DataSet when using an asynchronous
  `onMove` handler.
- Fixed #239: Do not zoom/move the window when the mouse is on the left panel
  with group labels.


## 2015-07-03, version 4.4.0

### General

- Documentation now has breadcrums. Thanks @felixhayashi!

### Graph3d

- Fixed #970: Implemented options `dataColor`, `axisColor`, and `gridColor`.

### Network

- Fixed Hammerjs direction issue.
- Fixed recursion error when node is fixed but has no position.
- Fixed accidental redrawing during stabilization.
- Fixed delete callbacks with null argument not showing toolbar afterwards.
- Added zoom events from keyboard and navigation buttons.
- No longer start stabilization with an empty node set.
- Fixed #974 connecting static smooth and straight edges.
- Improved handling of empty image field.
- Fixed #987 proper cleaning of support nodes.
- Fixed static smooth edges not fully working from every angle.
- Fixed updating bounding box of nodes without drawing.
- Fixed #1036, bug in lockedRedraw. Thanks @vges!
- Added getDataset to all manipulation functions. Thanks @ericvandever!
- Fixed #1039, icon now returns correct distance to border
- Added blurEdge and hoverEdge events.
- Added labelHighlightBold option to edges and nodes.
- Added getOptionsFromConfigurator method.
- Fixed extra edges in clustering.
- Fixed cleaning up of clustering edges on declustering.
- Made fit() method only look at visible nodes to get the range.

### Graph2d

- Made graph2d more robust against string values in the y position.
- Fixed bug where 0 axis was always in the automatically fitted range.
- Added drawPoints.onRender. Thanks @mschallar!

### Timeline

- Fixed cleaning up of items in subgroups, thanks @ChenMachluf!
- Improved error notification with groups, thanks @skinkie!


## 2015-06-16, version 4.3.0

### General

- Fixed #950: option `locales` broken in `Timeline`, `Graph2d`, and `Network`.
- Fixed #964: `Timeline`, `Graph2d`, and `Network` not working on IE9.

### Graph2d

- Fixed #942, #966: bug when data is empty.

### Timeline

- Implemented `editable` option for individual items. Thanks @danbertolini.

### Network

- Fixed dragStart event to give the correct node information.

## 2015-06-05, version 4.2.0

### General

- Fixed #893, #911: the `clickToUse` option of Network, Graph2d, and Network
  was blocking click events in the web page.

### Timeline

- Added axis orientation option `'none'`.
- Added a property `event` to the properties emitted with the `select` event (see #923).
- Improved function `fit()` to take into account the actual width of items.
- Fixed #897: Timeline option `{snap: null}` did give a validation error.
- Fixed #925: Event `timechanged` did not fire when mouse has been moved outside
  the timeline.

### Graph2D

- Fixed #892, addressed any case in validator.
- Fixed #898, lines are not taken into account for stacking.

### Network

- Improved robustness against people molesting the Function.prototype.bind()
- Fixed few functions including storePositions().
- Added beginnings of unit testing for network.
- Fixed #904, correctly parsing global font options now.
- Fixed dataView support for storePositions.
- Second click on node is no longer unselect.
- Added releaseFunction to openCluster.
- Fixed bug where the network could flicker when the pixelRatio is not integer.
- Added enabled property to physics.
- Fixed #927, dragStart event didn't contain node that was being dragged

## 2015-05-28, version 4.1.0

### Network

- Fixed #866, manipulation can now be set to false without crashing.
- Fixed #860, edit node mode now works as it should.
- Fixed #859, images now resize again when they are loaded.
- Fixed dynamic edges not correctly handling non-existent nodes.
- Accepted pull from @killerDJO for fixing selected and hover colors for edges.
- Fixed bug with right mouse button, scroll center and popup positions using the wrong coordinates.
- Fixed click to use.
- Fixed getConnectedEdges method.
- Fixed clustering bug.
- Added getNodesInCluster method.
- Renamed editNodeMode to editNode, editNodeMode now give a deprecation log message.
- Added multiselect to the docs.
- Removed deprecated dynamic entree, allow any smooth curve style for hierarchical layout.
- Fixed bug with the moveTo and getViewPosition methods.
- Fixed #861, brokenImage only working for one node if nodes have the same image.
- Fixed hoverNode and blurNode events and added them to the docs.
- Fixed #884, selectNode event.
- Fixed dynamic setting hidden and physics.
- Fixed edit node mode's fallback.

### Graph2d & Timeline

- Fixed #858, #872, fixed usage of deprecated `unsubscribe` from DataSet.
- Fixed #869: Add className with id to custom time bars
- Fixed #877: Added support for metaKey to select multiple items.


## 2015-05-22, version 4.0.0

### General

- Changed the build scripts to include a transpilation of ES6 to ES5
  (using http://babel.org), so we can use ES6 features in the vis.js code.
  When creating a custom bundle using browserify, one now needs to add a
  transform step using `babelify`, this is described in README.md.

### Timeline

- Integrated an option configurator and validator.
- Implemented option `multiselect`, which is false by default.
- Added method `setData({groups: groups, items: items})`.
- Fixed range items not being displayed smaller than 10 pixels (twice the
  padding). In order to have overflowing text, one should now apply css style
  `.vis.timeline .item.range { overflow: visible; }` instead of
  `.vis.timeline .item.range .content { overflow: visible; }`.
  See example 18_range_overflow.html.
- Fixed invalid css names for time axis grid, renamed hours class names from
  `4-8h` to `h4-h8`.
- Deprecated option `showCustomTime`. Use method `addCustomTime()` instead.
- Deprecated event `finishedRedraw` as it's redundant.
- Renamed option `animate` to `animation`, and changed it to be either a boolean
  or an object `{duration: number, easingFunction: string}`.
- Fixed #831: items losing selection when their type changed.

### Graph2d

- New option structure.
- Cleaned up docs.
- Fixed #628: stacking order.
- Fixed #624: sorting order.
- Fixed #616: stacking with negative bars.
- Fixed #728: alignment issues.
- Fixed #716: Height of graph `2px` too large when configuring a fixed height.

### Network

The network has been completely rewritten. The new modular setup using ES6 classes makes
it future proof for maintainability, extendability and clarity. A summary of new features:
- New examples, categorized by topic.
- New docs.
- New option structure, adhering to the modular setup on the backend.
- New events for user interaction.
- New render events for drawing custom elements on the canvas.
- New physics events for making a loading bar during stabilization.
- A lot of new methods that make extending easier.
- Manipulation system now works without the UI neccesarily.
- Nodes and edges can cast shadows.
- Configurator system to dynamically change almost all options.
- Validator has been created for the network's options, warning you about typo's and suggesting alternatives.
- Diamond shape for nodes.
- Unified the label code so edges and nodes have the same label settings.
- InheritColors for edges can be set to both, making a gradient fade between two node colors.
- Redesigned the clustering system giving full control over it.
- Random seed can be saved so the network will be the same every time you start it.
- New physics solver based on ForceAtlas2 as implemented in gephi.]
- New avoidOverlap option for physics.
- Many, many bugfixes.


### DataSet

- Dropped support for Google visualization DataTable.
- Dropped support for appending data returned by `DataSet.get()` to an existing
  Array or DataTable.


## 2015-04-07, version 3.12.0

### Network

- Fixed support for DataSet with custom id fields (option `fieldId`).

### Timeline

- Orientation can now be configured separately for axis and items.
- The event handlers `onMove` and `onMoving` are now invoked with all item
  properties as argument, and can be used to update all properties (like
  content, className, etc) and add new properties as well.
- Fixed #654: removed unnecessary minimum height for groups, takes the
  height of the group label as minimum height now.
- Fixed #708: detecting wrong group when page is scrolled.
- Fixed #733: background items being selected on shift+click.


## 2015-03-05, version 3.11.0

### Network

- (added gradient coloring for lines, but set for release in 4.0 due to required refactoring of options)
- Fixed bug where a network that has frozen physics would resume redrawing after setData, setOptions etc.
- Added option to bypass default groups. If more groups are specified in the nodes than there are in the groups, loop over supplied groups instead of default.
- Added two new static smooth curves modes: curveCW and curve CCW.
- Added request redraw for certain internal processes to reduce number of draw calls (performance improvements!).
- Added pull request for usage of Icons. Thanks @Dude9177!
- Allow hierarchical view to be set in setOptions.
- Fixed manipulation bar for mobile.
- Fixed #670: Bug when updating data in a DataSet, when Network is connected to the DataSet via a DataView.
- Fixed #688: Added a css class to be able to distinguish buttons "Edit node"
  and "Edit edge".

### Timeline

- Implemented orientation option `'both'`, displaying a time axis both on top
  and bottom (#665).
- Implemented creating new range items by dragging in an empty space with the
  ctrl key down.
- Implemented configuration option `order: function` to define a custom ordering
  for the items (see #538, #234).
- Implemented events `click`, `doubleClick`, and `contextMenu`.
- Implemented method `getEventProperties(event)`.
- Fixed not property initializing with a DataView for groups.
- Merged add custom timebar functionality, thanks @aytech!
- Fixed #664: end of item not restored when canceling a move event.
- Fixed #609: reduce the left/right dragarea when an item range is very small,
  so you can still move it as a whole.
- Fixed #676: misalignment of background items when using subgroups and the
  group label's height is larger than the contents.

### Graph2d

- Implemented events `click`, `doubleClick`, and `contextMenu`.
- Implemented method `getEventProperties(event)`.

### DataSet/DataView

- Implemented support for mapping field names. Thanks @spatialillusions.
- Fixed #670: DataView not passing a data property on update events (see #670)



## 2015-02-11, version 3.10.0

### Network

- Added option bindToWindow (default true) to choose whether the keyboard binds are global or to the network div.
- Improved images handling so broken images are shown on all references of images that are broken.
- Added getConnectedNodes method.
- Added fontSizeMin, fontSizeMax, fontSizeMaxVisible, scaleFontWithValue, fontDrawThreshold to Nodes.
- Added fade in of labels (on nodes) near the fontDrawThreshold.
- Added nodes option to zoomExtent to zoom in on specific set of nodes.
- Added stabilizationIterationsDone event which fires at the end of the internal stabilization run. Does not imply that the network is stabilized.
- Added freezeSimulation method.
- Added clusterByZoom option.
- Added class name 'network-tooltip' to the tooltip, allowing custom styling.
- Fixed bug when redrawing was not right on zoomed-out browsers.
- Added opacity option to edges. Opacity is only used for the unselected state.
- Fixed bug where selections from removed data elements persisted.

### Timeline

- `Timeline.redraw()` now also recalculates the size of items.
- Implemented option `snap: function` to customize snapping to nice dates
  when dragging items.
- Implemented option `timeAxis: {scale: string, step: number}` to set a
  fixed scale.
- Fixed width of range items not always being maintained when moving due to
  snapping to nice dates.
- Fixed not being able to drag items to an other group on mobile devices.
- Fixed `setWindow` not working when applying an interval larger than the
  configured `zoomMax`.

### DataSet/DataView

- Added property `length` holding the total number of items to the `DataSet`
  and `DataView`.
- Added a method `refresh()` to the `DataView`, to update filter results.
- Fixed a bug in the `DataSet` returning an empty object instead of `null` when
  no item was found when using both a filter and specifying fields.


## 2015-01-16, version 3.9.1

### General

- Fixed wrong distribution file deployed on the website and the downloadable
  zip file.

### Network

- Fixed bug where opening a cluster with smoothCurves off caused one child to go crazy.
- Fixed bug where zoomExtent does not work as expected.
- Fixed nodes color data being overridden when having a group and a dataset update query.
- Decoupled animation from physics simulation.
- Fixed scroll being blocked if zoomable is false.


## 2015-01-16, version 3.9.0

### Network

- Reverted change in image class, fixed bug #552
- Improved (not neccesarily fixed) the fontFill offset between different browsers. #365
- Fixed dashed lines on firefox on Unix systems
- Altered the Manipulation Mixin to be succesfully destroyed from memory when calling destroy();
- Improved drawing of arrowheads on smooth curves. #349
- Caught case where click originated on external DOM element and drag progressed to vis.
- Added label stroke support to Nodes, Edges & Groups as per-object or global settings. Thank you @klmdb!
- Reverted patch that made nodes return to 'default' setting if no group was assigned to fix issue #561. The correct way to 'remove' a group from a node is to assign it a different one.
- Made the node/edge selected by the popup system the same as selected by the click-to-select system. Thank you @pavlos256!
- Improved edit edge control nodes positions, altered style a little.
- Fixed issue #564 by resetting state to initial when no callback is performed in the return function.
- Added condition to Repulsion similar to BarnesHut to ensure nodes do not overlap.
- Added labelAlignment option to edges. Thanks @T-rav!
- Close active sessions in dataManipulation when calling setData().
- Fixed alignment issue with edgelabels

### Timeline

- Added byUser flag to options of the rangechange and rangechanged event.


## 2015-01-09, version 3.8.0

### General

- Updated to moment.js v2.9.0

### Network

- Fixed flipping of hierarchical network on update when using RL and DU.
- Added zoomExtentOnStabilize option to network.
- Improved destroy function, added them to the examples.
- Nodes now have bounding boxes that are used for zoomExtent.
- Made physics more stable (albeit a little slower).
- Added a check so only one 'activator' overlay is created on clickToUse.
- Made global color options for edges overrule the inheritColors.
- Improved cleaning up of the physics configuration on destroy and in options.
- Made nodes who lost their group revert back to default color.
- Changed group behaviour, groups now extend the options, not replace. This allows partial defines of color.
- Fixed bug where box shaped nodes did not use hover color.
- Fixed Locales docs.
- When hovering over a node that does not have a title, the title of one of the connected edges that HAS a title is no longer shown.
- Fixed error in repulsion physics model.
- Improved physics handling for smoother network simulation.
- Fixed infinite loop when an image can not be found and no brokenImage is provided.
- Added getBoundingBox method.
- Community fix for SVG images in IE11, thanks @dponch!
- Fixed repeating stabilized event when the network is already stabilized.
- Added circularImages, thanks for the contribution @brendon1982!
- Stopped infinite loop when brokenImage is also not available.
- Changed util color functions so they don't need eval. Thanks @naskooskov!

### Graph2d

- Fixed round-off errors of zero on the y-axis.
- added show major/minor lines options to dataAxis.
- Fixed adapting to width and height changes.
- Added a check so only one 'activator' overlay is created on clickToUse.
- DataAxis width option now draws correctly.

### Timeline

- Implemented support for styling of the vertical grid.
- Support for custom date formatting of the labels on the time axis.
- added show major/minor lines options to timeline.
- Added a check so only one 'activator' overlay is created on clickToUse.

### Graph3d

- Fixed mouse coordinates for tooltips.


## 2014-12-09, version 3.7.2

### Timeline

- Fixed zooming issue on mobile devices.

### Graph2D

- Fixed infinite loop when clearing DataSet

### Network

- Sidestepped double touch event from hammer (ugly.. but functional) causing
  strange behaviour in manipulation mode
- Better cleanup after reconnecting edges in manipulation mode
- Fixed recursion error with smooth edges that are connected to non-existent nodes
- Added destroy method.

## 2014-11-28, version 3.7.1

### Timeline

- Implemented selection of a range of items using Shift+Click.
- Fixed content in range items may overflow range after zoom.
- Fixed onAdd/onUpdate callbacks when using a DataView (thanks @motzel).
- Fixed configuring either `start` or `end`.
- Fixed Timeline and Graph2d getting stuck in an infinite loop in some
  circumstances.
- Fixed background items being selectable and editable when a height is set.

### Graph2D

- Added `alignZeros` option to dataAxis with default value true.
- Fixed bug with points drawn on bargraphs
- Fixed docs
- Fixed height increase on scrolling if only `graphHeight` is defined.

### Network

- dragEnd event now does not give the selected nodes if only the viewport has been dragged #453
- merged high DPI fix by @crubier, thanks!


## 2014-11-14, version 3.7.0

### Graph2D

- Added points style for scatterplots and pointclouds.
- Modularized the Graph2D draw styles.
- Added a finishedRedraw event.

### Network

- Added pointer properties to the click and the doubleClick events containing the XY coordinates in DOM and canvas space.
- Removed IDs from navigation so multiple networks can be shown on the same page. (#438)


### Timeline

- Added a finishedRedraw event.
- Fixed the disappearing item bug.
- Fixed keycharm issue.

## 2014-11-07, version 3.6.4

### General

- Removed mousetrap due to Apache license, created keycharm and implemented it with vis.

### Timeline

- Fixed height of background items when having a fixed or max height defined.
- Fixed only one item being dragged when multiple items are selected.
- Optimised a serious slowdown on performance since hidden dates.

### Network

- Fixed onRelease with navigation option.
- Fixed arrow heads not being colored.

### Graph2D

- Fixed cleaning up of groups.
- Throw error message when items are added before groups.
- Made graphHeight automatic if height is defined AND if graphHeight is smaller than the center panel when height is defined as well.
- Added new verticalDrag event for internal use, allowing the vertical scrolling of the grid lines on drag.
- Fixed moving legend when postioned on the bottom and vertical dragging.
- Optimised a serious slowdown on performance since hidden dates.

- Accepted a large pull request from @cdjackson adding the following features (thank you!):
- Titles on the DataAxis to explain what units you are using.
- A style field for groups and datapoints so you can dynamically change styles.
- A precision option to manually set the amount of decimals.
- Two new examples showing the new features.


## 2014-10-28, version 3.6.3

### Timeline

- Fixed background items not always be cleared when removing them.
- Fixed visible items not always be displayed.
- Performance improvements when doing a lot of changes at once in a DataSet.

### Network

- Fixed dashed and arrow lines not using inheritColor.

### DataSet

- Support for queueing of changes, and flushing them at once.
- Implemented `DataSet.setOptions`. Only applicable for the `queue` options.


## 2014-10-24, version 3.6.2

- Vis.js is now dual licensed under both Apache 2.0 and MIT.


## 2014-10-22, version 3.6.1

### Timeline

- Fixed uneven stepsized with hidden dates.
- Fixed multiple bugs with regards to hidden dates.
- Fixed subgroups and added subgroup sorting. Subgroup labels will be in future releases.


## 2014-10-21, version 3.6.0

### Network

- Title of nodes and edges can now be an HTML element too.
- Renamed storePosition to storePositions. Added deprecation message and old name still works.
- Worked around hammer.js bug with multiple release listeners.
- Improved cleaning up after manipulation toolbar.
- Added getPositions() method to get the position of all nodes or some of them if specific Ids are supplied.
- Added getCenterCoordinates() method to get the x and y position in canvas space of the center of the view.
- Fixed node label becoming undefined.
- Fixed cluster fontsize scaling.
- Fixed cluster sector scaling.
- Added oldHeight and oldWidth to resize event.

### Timeline

- Implemented field `style` for both items and groups, to set a custom style for
  individual items.
- Fixed height of BackgroundItems not being 100% when timeline has a fixed height.
- Fixed width of BackgroundItems not being reduced to 0 when zooming out.
- Fixed onclick events in items not working.
- Added hiddenDates to hide specific times and/or days in the timeline.

### DataSet

- Event listeners of `update` now receive an extra property `data`,
  containing the changed fields of the changed items.

### Graph2d

- Fixed height of legend when there are many items showing.

### Graph3d

- Implemented options `xValueLabel`, `yValueLabel` and `zValueLabel` for custom labels along
  the x, y, z axis. Thanks @fabriziofortino.


## 2014-09-16, version 3.5.0

### Network

- Fixed nodes not always being unfixed when using allowedToMove.
- Added dragStart and dragEnd events.
- Added edge selection on edge labels.

### Graph2d

- Fixed dataAxis not showing large numbers correctly.


## 2014-09-12, version 3.4.2

### Network

- Changed timings for zoomExtent animation.
- Fixed possible cause of freezing graph when animating.
- Added locked to focusOnNode and releaseNode().
- Fixed minor bug in positioning of fontFill of nodes with certain shapes.
- Added startStabilization event.


## 2014-09-11, version 3.4.1

### Network

- Fix for introduced bug on zoomExtent navigation button.
- Added animation to zoomExtent navigation button.
- Improved cleaning of Hammer.js bindings.

### Timeline

- Fixed a bug in IE freezing when margin.item and margin.axis where both 0.


## 2014-09-10, version 3.4.0

### Graph2d

- Fixed moment.js url in localization example.

### Network

- Fixed some positioning issues with the close button of the manipulation menu.
- Added fontFill to Nodes as it is in Edges.
- Implemented support for broken image fallback. Thanks @sfairgrieve.
- Added multiline labels to edges as they are implemented in nodes. Updated
  multiline example to show this.
- Added animation and camera controls by the method .moveTo()
- Added new event that fires when the animation is finished.
- Added new example showing the new features of animation.
- Added getScale() method.

### Timeline

- Implemented support for templates.
- Implemented a new item type: `'background'`. This can be used to mark periods
  with a background color and label.
- Implemented support for attaching HTML attributes to items. Thanks @dturkenk.
- Fixed moment.js url in localization example.
- Fixed `className` of groups not being updated when changed.
- Fixed the `id` field of a new item not correctly generated.
- Fixed newly added item ignored when returning an other object instance.
- Fixed option `autoResize` not working on IE in case of changing visibility
  of the Timeline container element.
- Fixed an overflow issue with the dots of BoxItems when using groups.
- Fixed a horizontal 1-pixel offset in the items (border width wasn't taken into
  account).
- Renamed internal items from `ItemBox`, `ItemRange`, and `ItemPoint` to
  respectively `BoxItem`, `RangeItem`, and `PointItem`.
- Fixed an error thrown when calling `destroy()`.


## 2014-08-29, version 3.3.0

### Timeline

- Added localization support.
- Implemented option `clickToUse`.
- Implemented function `focus(id)` to center a specific item (or multiple items)
  on screen.
- Implemented an option `focus` for `setSelection(ids, options)`, to immediately
  focus selected nodes.
- Implemented function `moveTo(time, options)`.
- Implemented animated range change for functions `fit`, `focus`, `setSelection`,
  and `setWindow`.
- Implemented functions `setCurrentTime(date)` and `getCurrentTime()`.
- Implemented a new callback function `onMoving(item, callback)`.
- Implemented support for option `align` for range items.
- Fixed the `change` event sometimes being fired twice on IE10.
- Fixed canceling moving an item to another group did not move the item
  back to the original group.
- Fixed the `change` event sometimes being fired twice on IE10.
- Fixed canceling moving an item to another group did not move the item
  back to the original group.

### Network

- A fix in reading group properties for a node.
- Fixed physics solving stopping when a support node was not moving.
- Implemented localization support.
- Implemented option `clickToUse`.
- Improved the `stabilized` event, it's now firing after every stabilization
  with iteration count as parameter.
- Fixed page scroll event not being blocked when moving around in Network
  using arrow keys.
- Fixed an initial rendering before the graph has been stabilized.
- Fixed bug where loading hierarchical data after initialization crashed network.
- Added different layout method to the hierarchical system based on the direction of the edges.

### Graph2d

- Implemented option `handleOverlap` to support overlap, sideBySide and stack.
- Implemented two examples showing the `handleOverlap` functionality.
- Implemented `customRange` for the Y axis and an example showing how it works.
- Implemented localization support.
- Implemented option `clickToUse`.
- Implemented functions `setCurrentTime(date)` and `getCurrentTime()`.
- Implemented function `moveTo(time, options)`.
- Fixed bugs.
- Added groups.visibility functionality and an example showing how it works.


## 2014-08-14, version 3.2.0

### General

- Refactored Timeline and Graph2d to use the same core.

### Graph2d

- Added `visible` property to the groups.
- Added `getLegend()` method.
- Added `isGroupVisible()` method.
- Fixed empty group bug.
- Added `fit()` and `getItemRange()` methods.

### Timeline

- Fixed items in groups sometimes being displayed but not positioned correctly.
- Fixed a group "null" being displayed in IE when not using groups.

### Network

- Fixed mass = 0 for nodes.
- Revamped the options system. You can globally set options (network.setOptions) to update settings of nodes and edges that have not been specifically defined by the individual nodes and edges.
- Disabled inheritColor when color information is set on an edge.
- Tweaked examples.
- Removed the global length property for edges. The edgelength is part of the physics system. Therefore, you have to change the springLength of the physics system to change the edge length. Individual edge lengths can still be defined.
- Removed global edge length definition form examples.
- Removed onclick and onrelease for navigation and switched to Hammer.js (fixing touchscreen interaction with navigation).
- Fixed error on adding an edge without having created the nodes it should be connected to (in the case of dynamic smooth curves).


## 2014-07-22, version 3.1.0

### General

- Refactored the code to commonjs modules, which are browserifyable. This allows
  to create custom builds.

### Timeline

- Implemented function `getVisibleItems()`, which returns the items visible
  in the current window.
- Added options `margin.item.horizontal` and  `margin.item.vertical`, which
  allows to specify different margins horizontally/vertically.
- Removed check for number of arguments in callbacks `onAdd`, `onUpdate`,
  `onRemove`, and `onMove`.
- Fixed items in groups sometimes being displayed but not positioned correctly.
- Fixed range where the `end` of the first is equal to the `start` of the second
  sometimes being stacked instead of put besides each other when `item.margin=0`
  due to round-off errors.

### Network (formerly named Graph)

- Expanded smoothCurves options for improved support for large clusters.
- Added multiple types of smoothCurve drawing for greatly improved performance.
- Option for inherited edge colors from connected nodes.
- Option to disable the drawing of nodes or edges on drag.
- Fixed support nodes not being cleaned up if edges are removed.
- Improved edge selection detection for long smooth curves.
- Fixed dot radius bug.
- Updated max velocity of nodes to three times it's original value.
- Made "stabilized" event fire every time the network stabilizes.
- Fixed drift in dragging nodes while zooming.
- Fixed recursively constructing of hierarchical layouts.
- Added borderWidth option for nodes.
- Implemented new Hierarchical view solver.
- Fixed an issue with selecting nodes when the web page is scrolled down.
- Added Gephi JSON parser
- Added Neighbour Highlight example
- Added Import From Gephi example
- Enabled color parsing for nodes when supplied with rgb(xxx,xxx,xxx) value.

### DataSet

- Added .get() returnType option to return as JSON object, Array or Google
  DataTable.



## 2014-07-07, version 3.0.0

### Timeline

- Implemented support for displaying a `title` for both items and groups.
- Fixed auto detected item type being preferred over the global item `type`.
- Throws an error when constructing without new keyword.
- Removed the 'rangeoverflow' item type. Instead, one can use a regular range
  and change css styling of the item contents to:

        .vis.timeline .item.range .content {
          overflow: visible;
        }
- Fixed the height of background and foreground panels of groups.
- Fixed ranges in the Timeline sometimes overlapping when dragging the Timeline.
- Fixed `DataView` not working in Timeline.

### Network (formerly named Graph)

- Renamed `Graph` to `Network` to prevent confusion with the visualizations
  `Graph2d` and `Graph3d`.
  - Renamed option `dragGraph` to `dragNetwork`.
- Now throws an error when constructing without new keyword.
- Added pull request from Vukk, user can now define the edge width multiplier
  when selected.
- Fixed `graph.storePositions()`.
- Extended Selection API with `selectNodes` and `selectEdges`, deprecating
  `setSelection`.
- Fixed multiline labels.
- Changed hierarchical physics solver and updated docs.

### Graph2d

- Added first iteration of the Graph2d.

### Graph3d

- Now throws an error when constructing without new keyword.


## 2014-06-19, version 2.0.0

### Timeline

- Implemented function `destroy` to neatly cleanup a Timeline.
- Implemented support for dragging the timeline contents vertically.
- Implemented options `zoomable` and `moveable`.
- Changed default value of option `showCurrentTime` to true.
- Internal refactoring and simplification of the code.
- Fixed property `className` of groups not being applied to related contents and
  background elements, and not being updated once applied.

### Graph

- Reduced the timestep a little for smoother animations.
- Fixed dataManipulation.initiallyVisible functionality (thanks theGrue).
- Forced typecast of fontSize to Number.
- Added editing of edges using the data manipulation toolkit.

### DataSet

- Renamed option `convert` to `type`.


## 2014-06-06, version 1.1.0

### Timeline

- Select event now triggers repeatedly when selecting an already selected item.
- Renamed `Timeline.repaint()` to `Timeline.redraw()` to be consistent with
  the other visualisations of vis.js.
- Fixed `Timeline.clear()` not resetting a configured `options.start` and
  `options.end`.

### Graph

- Fixed error with zero nodes with hierarchical layout.
- Added focusOnNode function.
- Added hover option.
- Added dragNodes option. Renamed movebale to dragGraph option.
- Added hover events (hoverNode, blurNode).

### Graph3D

- Ported Graph3D from Chap Links Library.


## 2014-05-28, version 1.0.2

### Timeline

- Implemented option `minHeight`, similar to option `maxHeight`.
- Implemented a method `clear([what])`, to clear items, groups, and configuration
  of a Timeline instance.
- Added function `repaint()` to force a repaint of the Timeline.
- Some tweaks in snapping dragged items to nice dates.
- Made the instance of moment.js packaged with vis.js accessibly via `vis.moment`.
- A newly created item is initialized with `end` property when option `type`
  is `"range"` or `"rangeoverflow"`.
- Fixed a bug in replacing the DataSet of groups via `Timeline.setGroups(groups)`.
- Fixed a bug when rendering the Timeline inside a hidden container.
- Fixed axis scale being determined wrongly for a second Timeline in a single page.

### Graph

- Added zoomable and moveable options.
- Changes setOptions to avoid resetting view.
- Interchanged canvasToDOM and DOMtoCanvas to correspond with the docs.


## 2014-05-09, version 1.0.1

### Timeline

- Fixed width of items with type `rangeoverflow`.
- Fixed a bug wrongly rendering invisible items after updating them.

### Graph

- Added coordinate conversion from DOM to Canvas.
- Fixed bug where the graph stopped animation after settling in playing with physics.
- Fixed bug where hierarchical physics properties were not handled.
- Added events for change of view and zooming.


## 2014-05-02, version 1.0.0

### Timeline

- Large refactoring of the Timeline, simplifying the code.
- Great performance improvements.
- Improved layout of box-items inside groups.
- Items can now be dragged from one group to another.
- Implemented option `stack` to enable/disable stacking of items.
- Implemented function `fit`, which sets the Timeline window such that it fits
  all items.
- Option `editable` can now be used to enable/disable individual manipulation
  actions (`add`, `updateTime`, `updateGroup`, `remove`).
- Function `setWindow` now accepts an object with properties `start` and `end`.
- Fixed option `autoResize` forcing a repaint of the Timeline with every check
  rather than when the Timeline is actually resized.
- Fixed `select` event fired repeatedly when clicking an empty place on the
  Timeline, deselecting selected items).
- Fixed initial visible window in case items exceed `zoomMax`. Thanks @Remper.
- Fixed an offset in newly created items when using groups.
- Fixed height of a group not reckoning with the height of the group label.
- Option `order` is now deprecated. This was needed for performance improvements.
- More examples added.
- Minor bug fixes.

### Graph

- Added recalculate hierarchical layout to update node event.
- Added arrowScaleFactor to scale the arrows on the edges.

### DataSet

- A DataSet can now be constructed with initial data, like
  `new DataSet(data, options)`.


## 2014-04-18, version 0.7.4

### Graph

- Fixed IE9 bug.
- Style fixes.
- Minor bug fixes.


## 2014-04-16, version 0.7.3

### Graph

- Fixed color bug.
- Added pull requests from kannonboy and vierja: tooltip styling, label fill
  color.


## 2014-04-09, version 0.7.2

### Graph

- Fixed edge select bug.
- Fixed zoom bug on empty initialization.


## 2014-03-27, version 0.7.1

### Graph

- Fixed edge color bug.
- Fixed select event bug.
- Clarified docs, stressing importance of css inclusion for correct display of
  navigation an manipulation icons.
- Improved and expanded playing with physics (configurePhysics option).
- Added highlights to navigation icons if the corresponding key is pressed.
- Added freezeForStabilization option to improve stabilization with cached
  positions.


## 2014-03-07, version 0.7.0

### Graph

- Changed navigation CSS. Icons are now always correctly positioned.
- Added stabilizationIterations option to graph.
- Added storePosition() method to save the XY positions of nodes in the DataSet.
- Separated allowedToMove into allowedToMoveX and allowedToMoveY. This is
  required for initializing nodes from hierarchical layouts after
  storePosition().
- Added color options for the edges.


## 2014-03-06, version 0.6.1

### Graph

- Bugfix graphviz examples.
- Bugfix labels position for smooth curves.
- Tweaked graphviz example physics.
- Updated physics documentation to stress importance of configurePhysics.

### Timeline

- Fixed a bug with options `margin.axis` and `margin.item` being ignored when
  setting them to zero.
- Some clarifications in the documentation.


## 2014-03-05, version 0.6.0

### Graph

- Added Physics Configuration option. This makes tweaking the physics system to
  suit your needs easier.
- Click and doubleClick events.
- Initial zoom bugfix.
- Directions for Hierarchical layout.
- Refactoring and bugfixes.


## 2014-02-20, version 0.5.1

- Fixed broken bower module.


## 2014-02-20, version 0.5.0

### Timeline

- Editable Items: drag items, add new items, update items, and remove items.
- Implemented options `selectable`, `editable`.
- Added events `timechange` and `timechanged` when dragging the custom time bar.
- Multiple items can be selected using ctrl+click or shift+click.
- Implemented functions `setWindow(start, end)` and `getWindow()`.
- Fixed scroll to zoom not working on IE in standards mode.

### Graph

- Editable nodes and edges: create, update, and remove them.
- Support for smooth, curved edges (on by default).
- Performance improvements.
- Fixed scroll to zoom not working on IE in standards mode.
- Added hierarchical layout option.
- Overhauled physics system, now using Barnes-Hut simulation by default. Great
  performance gains.
- Modified clustering system to give better results.
- Adaptive performance system to increase visual performance (60fps target).

### DataSet

- Renamed functions `subscribe` and `unsubscribe` to `on` and `off` respectively.


## 2014-01-31, version 0.4.0

### Timeline

- Implemented functions `on` and `off` to create event listeners for events
  `rangechange`, `rangechanged`, and `select`.
- Implemented function `select` to get and set the selected items.
- Items can be selected by clicking them, muti-select by holding them.
- Fixed non working `start` and `end` options.

### Graph

- Fixed longstanding bug in the force calculation, increasing simulation
  stability and fluidity.
- Reworked the calculation of the Graph, increasing performance for larger
  datasets (up to 10x!).
- Support for automatic clustering in Graph to handle large (>50000) datasets
  without losing performance.
- Added automatic initial zooming to Graph, to more easily view large amounts
  of data.
- Added local declustering to Graph, freezing the simulation of nodes outside
  of the cluster.
- Added support for key-bindings by including mouseTrap in Graph.
- Added navigation controls.
- Added keyboard navigation.
- Implemented functions `on` and `off` to create event listeners for event
  `select`.


## 2014-01-14, version 0.3.0

- Moved the generated library to folder `./dist`
- Css stylesheet must be loaded explicitly now.
- Implemented options `showCurrentTime` and `showCustomTime`. Thanks @fi0dor.
- Implemented touch support for Timeline.
- Fixed broken Timeline options `min` and `max`.
- Fixed not being able to load vis.js in node.js.


## 2013-09-20, version 0.2.0

- Implemented full touch support for Graph.
- Fixed initial empty range in the Timeline in case of a single item.
- Fixed field `className` not working for items.


## 2013-06-20, version 0.1.0

- Added support for DataSet to Graph. Graph now uses an id based set of nodes
  and edges instead of a row based array internally. Methods getSelection and
  setSelection of Graph now accept a list with ids instead of rows.
- Graph is now robust against edges pointing to non-existing nodes, which
  can occur easily while dynamically adding/removing nodes and edges.
- Implemented basic support for groups in the Timeline.
- Added documentation on DataSet and DataView.
- Fixed selection of nodes in a Graph when the containing web page is scrolled.
- Improved date conversion.
- Renamed DataSet option `fieldTypes` to `convert`.
- Renamed function `vis.util.cast` to `vis.util.convert`.


## 2013-06-07, version 0.0.9

- First working version of the Graph imported from the old library.
- Documentation added for both Timeline and Graph.


## 2013-05-03, version 0.0.8

- Performance improvements: only visible items are rendered.
- Minor bug fixes and improvements.


## 2013-04-25, version 0.0.7

- Sanitized the published packages on npm and bower.


## 2013-04-25, version 0.0.6

- Css is now packaged in the javascript file, and automatically loaded.
- The library uses node style dependency management for modules now, used
  with Browserify.


## 2013-04-16, version 0.0.5

- First working version of the Timeline.
- Website created.<|MERGE_RESOLUTION|>--- conflicted
+++ resolved
@@ -2,7 +2,6 @@
 
 http://visjs.org
 
-<<<<<<< HEAD
 ## 2019-07-19, version 6.0.0
 
 In version 6.0.0, [timeline-plus](https://github.com/yotamberk/timeline-plus) features and PRs were ported into this library.
@@ -52,7 +51,6 @@
 - fix: press and drag selected item ([timeline-plus#173](https://github.com/yotamberk/timeline-plus/pull/173)) - thanks to @daRoof
 - fix: build scripts ([timeline-plus#178](https://github.com/yotamberk/timeline-plus/pull/178)) - thanks to @apwidejulien
 
-=======
 ## 2019-01-02, version 5.1.0
 
 - fix: fix copyright banner (#32)
@@ -69,7 +67,6 @@
 - chore: improve HISTORY.md
 - feat: also generate ESM module
 - chore: fix example cdn link in README
->>>>>>> add2f8af
 
 ## 2019-07-19, version 5.0.0
 
