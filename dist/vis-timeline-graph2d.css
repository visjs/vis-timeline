.vis-custom-time {
  background-color: #6E94FF;
  width: 2px;
  cursor: move;
  z-index: 1;
}

<<<<<<< HEAD
=======
.vis-custom-time.disabled {
  cursor: inherit;
}
.vis-time-axis {
  position: relative;
  overflow: hidden;
}

.vis-time-axis.vis-foreground {
  top: 0;
  left: 0;
  width: 100%;
}

.vis-time-axis.vis-background {
  position: absolute;
  top: 0;
  left: 0;
  width: 100%;
  height: 100%;
}

.vis-time-axis .vis-text {
  position: absolute;
  color: #4d4d4d;
  padding: 3px;
  overflow: hidden;
  box-sizing: border-box;

  white-space: nowrap;
}

.vis-time-axis .vis-text.vis-measure {
  position: absolute;
  padding-left: 0;
  padding-right: 0;
  margin-left: 0;
  margin-right: 0;
  visibility: hidden;
}

.vis-time-axis .vis-grid.vis-vertical {
  position: absolute;
  border-left: 1px solid;
}

.vis-time-axis .vis-grid.vis-vertical-rtl {
  position: absolute;
  border-right: 1px solid;
}

.vis-time-axis .vis-grid.vis-minor {
  border-color: #e5e5e5;
}

.vis-time-axis .vis-grid.vis-major {
  border-color: #bfbfbf;
}

/* override some bootstrap styles screwing up the timelines css */

.vis [class*="span"] {
  min-height: 0;
  width: auto;
}


>>>>>>> add2f8af
.vis-panel.vis-background.vis-horizontal .vis-grid.vis-horizontal {
  position: absolute;
  width: 100%;
  height: 0;
  border-bottom: 1px solid;
}

.vis-panel.vis-background.vis-horizontal .vis-grid.vis-minor {
  border-color: #e5e5e5;
}

.vis-panel.vis-background.vis-horizontal .vis-grid.vis-major {
  border-color: #bfbfbf;
}


.vis-data-axis .vis-y-axis.vis-major {
  width: 100%;
  position: absolute;
  color: #4d4d4d;
  white-space: nowrap;
}

.vis-data-axis .vis-y-axis.vis-major.vis-measure {
  padding: 0;
  margin: 0;
  border: 0;
  visibility: hidden;
  width: auto;
}


.vis-data-axis .vis-y-axis.vis-minor {
  position: absolute;
  width: 100%;
  color: #bebebe;
  white-space: nowrap;
}

.vis-data-axis .vis-y-axis.vis-minor.vis-measure {
  padding: 0;
  margin: 0;
  border: 0;
  visibility: hidden;
  width: auto;
}

.vis-data-axis .vis-y-axis.vis-title {
  position: absolute;
  color: #4d4d4d;
  white-space: nowrap;
  bottom: 20px;
  text-align: center;
}

.vis-data-axis .vis-y-axis.vis-title.vis-measure {
  padding: 0;
  margin: 0;
  visibility: hidden;
  width: auto;
}

.vis-data-axis .vis-y-axis.vis-title.vis-left {
  bottom: 0;
  -webkit-transform-origin: left top;
  -moz-transform-origin: left top;
  -ms-transform-origin: left top;
  -o-transform-origin: left top;
  transform-origin: left bottom;
  -webkit-transform: rotate(-90deg);
  -moz-transform: rotate(-90deg);
  -ms-transform: rotate(-90deg);
  -o-transform: rotate(-90deg);
  transform: rotate(-90deg);
}

.vis-data-axis .vis-y-axis.vis-title.vis-right {
  bottom: 0;
  -webkit-transform-origin: right bottom;
  -moz-transform-origin: right bottom;
  -ms-transform-origin: right bottom;
  -o-transform-origin: right bottom;
  transform-origin: right bottom;
  -webkit-transform: rotate(90deg);
  -moz-transform: rotate(90deg);
  -ms-transform: rotate(90deg);
  -o-transform: rotate(90deg);
  transform: rotate(90deg);
}

.vis-legend {
  background-color: rgba(247, 252, 255, 0.65);
  padding: 5px;
  border: 1px solid #b3b3b3;
  box-shadow: 2px 2px 10px rgba(154, 154, 154, 0.55);
}

.vis-legend-text {
  /*font-size: 10px;*/
  white-space: nowrap;
  display: inline-block
}
<<<<<<< HEAD
.vis-time-axis {
  position: relative;
  overflow: hidden;
}

.vis-time-axis.vis-foreground {
  top: 0;
  left: 0;
  width: 100%;
}

.vis-time-axis.vis-background {
  position: absolute;
  top: 0;
  left: 0;
  width: 100%;
  height: 100%;
}

.vis-time-axis .vis-text {
  position: absolute;
  color: #4d4d4d;
  padding: 3px;
  overflow: hidden;
  box-sizing: border-box;

  white-space: nowrap;
}

.vis-time-axis .vis-text.vis-measure {
  position: absolute;
  padding-left: 0;
  padding-right: 0;
  margin-left: 0;
  margin-right: 0;
  visibility: hidden;
}

.vis-time-axis .vis-grid.vis-vertical {
  position: absolute;
  border-left: 1px solid;
}

.vis-time-axis .vis-grid.vis-vertical-rtl {
  position: absolute;
  border-right: 1px solid;
}

.vis-time-axis .vis-grid.vis-minor {
  border-color: #e5e5e5;
}

.vis-time-axis .vis-grid.vis-major {
  border-color: #bfbfbf;
}

/* override some bootstrap styles screwing up the timelines css */

.vis [class*="span"] {
  min-height: 0;
  width: auto;
}

=======
>>>>>>> add2f8af

.vis-item {
  position: absolute;
  color: #1A1A1A;
  border-color: #97B0F8;
  border-width: 1px;
  background-color: #D5DDF6;
  display: inline-block;
  z-index: 1;
  /*overflow: hidden;*/
}

.vis-item.vis-selected {
  border-color: #FFC200;
  background-color: #FFF785;

  /* z-index must be higher than the z-index of custom time bar and current time bar */
  z-index: 2;
}

.vis-editable.vis-selected {
  cursor: move;
}

.vis-item.vis-point.vis-selected {
  background-color: #FFF785;
}

.vis-item.vis-box {
  text-align: center;
  border-style: solid;
  border-radius: 2px;
}

.vis-item.vis-point {
  background: none;
}

.vis-item.vis-dot {
  position: absolute;
  padding: 0;
  border-width: 4px;
  border-style: solid;
  border-radius: 4px;
}

.vis-item.vis-range {
  border-style: solid;
  border-radius: 2px;
  box-sizing: border-box;
}

.vis-item.vis-background {
  border: none;
  background-color: rgba(213, 221, 246, 0.4);
  box-sizing: border-box;
  padding: 0;
  margin: 0;
}

.vis-item .vis-item-overflow {
  position: relative;
  width: 100%;
  height: 100%;
  padding: 0;
  margin: 0;
  overflow: hidden;
}

.vis-item-visible-frame {
  white-space: nowrap;
}

.vis-item.vis-range .vis-item-content {
  position: relative;
  display: inline-block;
}

.vis-item.vis-background .vis-item-content {
  position: absolute;
  display: inline-block;
}

.vis-item.vis-line {
  padding: 0;
  position: absolute;
  width: 0;
  border-left-width: 1px;
  border-left-style: solid;
}

.vis-item .vis-item-content {
  white-space: nowrap;
  box-sizing: border-box;
  padding: 5px;
}

.vis-item .vis-onUpdateTime-tooltip {
  position: absolute;
  background: #4f81bd;
  color: white;
  width: 200px;
  text-align: center;
  white-space: nowrap;
  padding: 5px;
  border-radius: 1px;
  transition: 0.4s;
  -o-transition: 0.4s;
  -moz-transition: 0.4s;
  -webkit-transition: 0.4s;
}

.vis-item .vis-delete, .vis-item .vis-delete-rtl {
  position: absolute;
  top: 0px;
  width: 24px;
  height: 24px;
  box-sizing: border-box;
  padding: 0px 5px;
  cursor: pointer;

  -webkit-transition: background 0.2s linear;
  -moz-transition: background 0.2s linear;
  -ms-transition: background 0.2s linear;
  -o-transition: background 0.2s linear;
  transition: background 0.2s linear;
}

.vis-item .vis-delete {
  right: -24px;
}

.vis-item .vis-delete-rtl {
  left: -24px;
}

.vis-item .vis-delete:after, .vis-item .vis-delete-rtl:after {
  content: "\00D7"; /* MULTIPLICATION SIGN */
  color: red;
  font-family: arial, sans-serif;
  font-size: 22px;
  font-weight: bold;

  -webkit-transition: color 0.2s linear;
  -moz-transition: color 0.2s linear;
  -ms-transition: color 0.2s linear;
  -o-transition: color 0.2s linear;
  transition: color 0.2s linear;
}

.vis-item .vis-delete:hover, .vis-item .vis-delete-rtl:hover {
  background: red;
}

.vis-item .vis-delete:hover:after, .vis-item .vis-delete-rtl:hover:after {
  color: white;
}

.vis-item .vis-drag-center {
  position: absolute;
  width: 100%;
  height: 100%;
  top: 0;
  left: 0px;
  cursor: move;
}

.vis-item.vis-range .vis-drag-left {
  position: absolute;
  width: 24px;
  max-width: 20%;
  min-width: 2px;
  height: 100%;
  top: 0;
  left: -4px;

  cursor: w-resize;
}

.vis-item.vis-range .vis-drag-right {
  position: absolute;
  width: 24px;
  max-width: 20%;
  min-width: 2px;
  height: 100%;
  top: 0;
  right: -4px;

  cursor: e-resize;
}

.vis-range.vis-item.vis-readonly .vis-drag-left,
.vis-range.vis-item.vis-readonly .vis-drag-right {
  cursor: auto;
}

<<<<<<< HEAD
.vis-item.vis-cluster {
  vertical-align: center;
  text-align: center;
  border-style: solid;
  border-radius: 2px;
}

.vis-item.vis-cluster-line {
  padding: 0;
  position: absolute;
  width: 0;
  border-left-width: 1px;
  border-left-style: solid;
}

.vis-item.vis-cluster-dot {
  position: absolute;
  padding: 0;
  border-width: 4px;
  border-style: solid;
  border-radius: 4px;
}
=======
>>>>>>> add2f8af
.vis-timeline {
  /*
  -webkit-transition: height .4s ease-in-out;
  transition:         height .4s ease-in-out;
  */
}

.vis-panel {
  /*
  -webkit-transition: height .4s ease-in-out, top .4s ease-in-out;
  transition:         height .4s ease-in-out, top .4s ease-in-out;
  */
}

.vis-axis {
  /*
  -webkit-transition: top .4s ease-in-out;
  transition:         top .4s ease-in-out;
  */
}

/* TODO: get animation working nicely

.vis-item {
  -webkit-transition: top .4s ease-in-out;
  transition:         top .4s ease-in-out;
}

.vis-item.line {
  -webkit-transition: height .4s ease-in-out, top .4s ease-in-out;
  transition:         height .4s ease-in-out, top .4s ease-in-out;
}
/**/
.vis-panel {
  position: absolute;

  padding: 0;
  margin: 0;

  box-sizing: border-box;
}

.vis-panel.vis-center,
.vis-panel.vis-left,
.vis-panel.vis-right,
.vis-panel.vis-top,
.vis-panel.vis-bottom {
  border: 1px #bfbfbf;
}

.vis-panel.vis-center,
.vis-panel.vis-left,
.vis-panel.vis-right {
  border-top-style: solid;
  border-bottom-style: solid;
  overflow: hidden;
}

.vis-left.vis-panel.vis-vertical-scroll, .vis-right.vis-panel.vis-vertical-scroll {
  height: 100%;
  overflow-x: hidden;
  overflow-y: scroll;
} 

.vis-left.vis-panel.vis-vertical-scroll {
  direction: rtl;
}

.vis-left.vis-panel.vis-vertical-scroll .vis-content {
  direction: ltr;
}

.vis-right.vis-panel.vis-vertical-scroll {
  direction: ltr;
}

.vis-right.vis-panel.vis-vertical-scroll .vis-content {
  direction: rtl;
}

.vis-panel.vis-center,
.vis-panel.vis-top,
.vis-panel.vis-bottom {
  border-left-style: solid;
  border-right-style: solid;
}

.vis-background {
  overflow: hidden;
}

.vis-panel > .vis-content {
  position: relative;
}

.vis-panel .vis-shadow {
  position: absolute;
  width: 100%;
  height: 1px;
  box-shadow: 0 0 10px rgba(0,0,0,0.8);
  /* TODO: find a nice way to ensure vis-shadows are drawn on top of items
  z-index: 1;
  */
}

.vis-panel .vis-shadow.vis-top {
  top: -1px;
  left: 0;
}

.vis-panel .vis-shadow.vis-bottom {
  bottom: -1px;
  left: 0;
}
.vis-current-time {
  background-color: #FF7F6E;
  width: 2px;
  z-index: 1;
  pointer-events: none;
}

.vis-rolling-mode-btn {
  height: 40px;
  width: 40px;
  position: absolute;
  top: 7px;
  right: 20px;
  border-radius: 50%;
  font-size: 28px;
  cursor: pointer;
  opacity: 0.8;
  color: white;
  font-weight: bold;
  text-align: center;
  background: #3876c2;
}
.vis-rolling-mode-btn:before {
  content: "\26F6";
}

.vis-rolling-mode-btn:hover {
  opacity: 1;
}
.vis-panel {
  position: absolute;

  padding: 0;
  margin: 0;

  box-sizing: border-box;
}

.vis-panel.vis-center,
.vis-panel.vis-left,
.vis-panel.vis-right,
.vis-panel.vis-top,
.vis-panel.vis-bottom {
  border: 1px #bfbfbf;
}

.vis-panel.vis-center,
.vis-panel.vis-left,
.vis-panel.vis-right {
  border-top-style: solid;
  border-bottom-style: solid;
  overflow: hidden;
}

.vis-left.vis-panel.vis-vertical-scroll, .vis-right.vis-panel.vis-vertical-scroll {
  height: 100%;
  overflow-x: hidden;
  overflow-y: scroll;
} 

.vis-left.vis-panel.vis-vertical-scroll {
  direction: rtl;
}

.vis-left.vis-panel.vis-vertical-scroll .vis-content {
  direction: ltr;
}

.vis-right.vis-panel.vis-vertical-scroll {
  direction: ltr;
}

.vis-right.vis-panel.vis-vertical-scroll .vis-content {
  direction: rtl;
}

.vis-panel.vis-center,
.vis-panel.vis-top,
.vis-panel.vis-bottom {
  border-left-style: solid;
  border-right-style: solid;
}

.vis-background {
  overflow: hidden;
}

.vis-panel > .vis-content {
  position: relative;
}

.vis-panel .vis-shadow {
  position: absolute;
  width: 100%;
  height: 1px;
  box-shadow: 0 0 10px rgba(0,0,0,0.8);
  /* TODO: find a nice way to ensure vis-shadows are drawn on top of items
  z-index: 1;
  */
}

.vis-panel .vis-shadow.vis-top {
  top: -1px;
  left: 0;
}

.vis-panel .vis-shadow.vis-bottom {
  bottom: -1px;
  left: 0;
}
.vis-graph-group0 {
    fill:#4f81bd;
    fill-opacity:0;
    stroke-width:2px;
    stroke: #4f81bd;
}

.vis-graph-group1 {
    fill:#f79646;
    fill-opacity:0;
    stroke-width:2px;
    stroke: #f79646;
}

.vis-graph-group2 {
    fill: #8c51cf;
    fill-opacity:0;
    stroke-width:2px;
    stroke: #8c51cf;
}

.vis-graph-group3 {
    fill: #75c841;
    fill-opacity:0;
    stroke-width:2px;
    stroke: #75c841;
}

.vis-graph-group4 {
    fill: #ff0100;
    fill-opacity:0;
    stroke-width:2px;
    stroke: #ff0100;
}

.vis-graph-group5 {
    fill: #37d8e6;
    fill-opacity:0;
    stroke-width:2px;
    stroke: #37d8e6;
}

.vis-graph-group6 {
    fill: #042662;
    fill-opacity:0;
    stroke-width:2px;
    stroke: #042662;
}

.vis-graph-group7 {
    fill:#00ff26;
    fill-opacity:0;
    stroke-width:2px;
    stroke: #00ff26;
}

.vis-graph-group8 {
    fill:#ff00ff;
    fill-opacity:0;
    stroke-width:2px;
    stroke: #ff00ff;
}

.vis-graph-group9 {
    fill: #8f3938;
    fill-opacity:0;
    stroke-width:2px;
    stroke: #8f3938;
}

.vis-timeline .vis-fill {
    fill-opacity:0.1;
    stroke: none;
}


.vis-timeline .vis-bar {
    fill-opacity:0.5;
    stroke-width:1px;
}

.vis-timeline .vis-point {
    stroke-width:2px;
    fill-opacity:1.0;
}


.vis-timeline .vis-legend-background {
    stroke-width:1px;
    fill-opacity:0.9;
    fill: #ffffff;
    stroke: #c2c2c2;
}


.vis-timeline .vis-outline {
    stroke-width:1px;
    fill-opacity:1;
    fill: #ffffff;
    stroke: #e5e5e5;
}

.vis-timeline .vis-icon-fill {
    fill-opacity:0.3;
    stroke: none;
}

<<<<<<< HEAD

.vis-labelset {
  position: relative;

  overflow: hidden;

  box-sizing: border-box;
}

.vis-labelset .vis-label {
  position: relative;
  left: 0;
  top: 0;
  width: 100%;
  color: #4d4d4d;

  box-sizing: border-box;
}

.vis-labelset .vis-label {
  border-bottom: 1px solid #bfbfbf;
}

.vis-labelset .vis-label.draggable {
  cursor: pointer;
}

.vis-group-is-dragging {
  background: rgba(0, 0, 0, .1);
}

.vis-labelset .vis-label:last-child {
  border-bottom: none;
}

.vis-labelset .vis-label .vis-inner {
  display: inline-block;
  padding: 5px;
}

.vis-labelset .vis-label .vis-inner.vis-hidden {
  padding: 0;
}

=======

.vis-timeline {
  position: relative;
  border: 1px solid #bfbfbf;
  overflow: hidden;
  padding: 0;
  margin: 0;
  box-sizing: border-box;
}

.vis-loading-screen {
  width: 100%;
  height: 100%;
  position: absolute;
  top: 0;
  left: 0;
}
>>>>>>> add2f8af

.vis-itemset {
  position: relative;
  padding: 0;
  margin: 0;

  box-sizing: border-box;
}

.vis-itemset .vis-background,
.vis-itemset .vis-foreground {
  position: absolute;
  width: 100%;
  height: 100%;
  overflow: visible;
}

.vis-axis {
  position: absolute;
  width: 100%;
  height: 0;
  left: 0;
  z-index: 1;
}

.vis-foreground .vis-group {
  position: relative;
  box-sizing: border-box;
  border-bottom: 1px solid #bfbfbf;
}

.vis-foreground .vis-group:last-child {
  border-bottom: none;
}

.vis-nesting-group {
  cursor: pointer;
}

.vis-label.vis-nested-group.vis-group-level-unknown-but-gte1 {
  background: #f5f5f5;
}
.vis-label.vis-nested-group.vis-group-level-0 {
  background-color: #ffffff;
}
.vis-ltr .vis-label.vis-nested-group.vis-group-level-0 .vis-inner {
  padding-left: 0;
}
.vis-rtl .vis-label.vis-nested-group.vis-group-level-0 .vis-inner {
  padding-right: 0;
}
.vis-label.vis-nested-group.vis-group-level-1 {
  background-color: rgba(0, 0, 0, 0.05);
}
.vis-ltr .vis-label.vis-nested-group.vis-group-level-1 .vis-inner {
  padding-left: 15px;
}
.vis-rtl .vis-label.vis-nested-group.vis-group-level-1 .vis-inner {
  padding-right: 15px;
}
.vis-label.vis-nested-group.vis-group-level-2 {
  background-color: rgba(0, 0, 0, 0.1);
}
.vis-ltr .vis-label.vis-nested-group.vis-group-level-2 .vis-inner {
  padding-left: 30px;
}
.vis-rtl .vis-label.vis-nested-group.vis-group-level-2 .vis-inner {
  padding-right: 30px;
}
.vis-label.vis-nested-group.vis-group-level-3 {
  background-color: rgba(0, 0, 0, 0.15);
}
.vis-ltr .vis-label.vis-nested-group.vis-group-level-3 .vis-inner {
  padding-left: 45px;
}
.vis-rtl .vis-label.vis-nested-group.vis-group-level-3 .vis-inner {
  padding-right: 45px;
}
.vis-label.vis-nested-group.vis-group-level-4 {
  background-color: rgba(0, 0, 0, 0.2);
}
.vis-ltr .vis-label.vis-nested-group.vis-group-level-4 .vis-inner {
  padding-left: 60px;
}
.vis-rtl .vis-label.vis-nested-group.vis-group-level-4 .vis-inner {
  padding-right: 60px;
}
.vis-label.vis-nested-group.vis-group-level-5 {
  background-color: rgba(0, 0, 0, 0.25);
}
.vis-ltr .vis-label.vis-nested-group.vis-group-level-5 .vis-inner {
  padding-left: 75px;
}
.vis-rtl .vis-label.vis-nested-group.vis-group-level-5 .vis-inner {
  padding-right: 75px;
}
.vis-label.vis-nested-group.vis-group-level-6 {
  background-color: rgba(0, 0, 0, 0.3);
}
.vis-ltr .vis-label.vis-nested-group.vis-group-level-6 .vis-inner {
  padding-left: 90px;
}
.vis-rtl .vis-label.vis-nested-group.vis-group-level-6 .vis-inner {
  padding-right: 90px;
}
.vis-label.vis-nested-group.vis-group-level-7 {
  background-color: rgba(0, 0, 0, 0.35);
}
.vis-ltr .vis-label.vis-nested-group.vis-group-level-7 .vis-inner {
  padding-left: 105px;
}
.vis-rtl .vis-label.vis-nested-group.vis-group-level-7 .vis-inner {
  padding-right: 105px;
}
.vis-label.vis-nested-group.vis-group-level-8 {
  background-color: rgba(0, 0, 0, 0.4);
}
.vis-ltr .vis-label.vis-nested-group.vis-group-level-8 .vis-inner {
  padding-left: 120px;
}
.vis-rtl .vis-label.vis-nested-group.vis-group-level-8 .vis-inner {
  padding-right: 120px;
}
.vis-label.vis-nested-group.vis-group-level-9 {
  background-color: rgba(0, 0, 0, 0.45);
}
.vis-ltr .vis-label.vis-nested-group.vis-group-level-9 .vis-inner {
  padding-left: 135px;
}
.vis-rtl .vis-label.vis-nested-group.vis-group-level-9 .vis-inner {
  padding-right: 135px;
}
/* default takes over beginning with level-10 (thats why we add .vis-nested-group
  to the selectors above, to have higher specifity than these rules for the defaults) */
.vis-label.vis-nested-group {
  background-color: rgba(0, 0, 0, 0.5);
}
.vis-ltr .vis-label.vis-nested-group .vis-inner {
  padding-left: 150px;
}
.vis-rtl .vis-label.vis-nested-group .vis-inner {
  padding-right: 150px;
}

.vis-group-level-unknown-but-gte1 {
  border: 1px solid red;
}

/* expanded/collapsed indicators */
.vis-label.vis-nesting-group:before,
.vis-label.vis-nesting-group:before {
  display: inline-block;
  width: 15px;
}
.vis-label.vis-nesting-group.expanded:before {
  content: "\25BC";
}
.vis-label.vis-nesting-group.collapsed:before {
  content: "\25B6";
}
.vis-rtl .vis-label.vis-nesting-group.collapsed:before {
  content: "\25C0";
}
/* compensate missing expanded/collapsed indicator, but only at levels > 0 */
.vis-ltr .vis-label:not(.vis-nesting-group):not(.vis-group-level-0) {
  padding-left: 15px;
}
.vis-rtl .vis-label:not(.vis-nesting-group):not(.vis-group-level-0) {
  padding-right: 15px;
}

<<<<<<< HEAD
.vis-overlay {
=======
.vis .overlay {
>>>>>>> add2f8af
  position: absolute;
  top: 0;
  left: 0;
  width: 100%;
  height: 100%;
<<<<<<< HEAD
  z-index: 10;
}
=======

  /* Must be displayed above for example selected Timeline items */
  z-index: 10;
}

.vis-active {
  box-shadow: 0 0 10px #86d5f8;
}

>>>>>>> add2f8af
div.vis-configuration {
    position:relative;
    display:block;
    float:left;
    font-size:12px;
}

div.vis-configuration-wrapper {
    display:block;
    width:700px;
}

div.vis-configuration-wrapper::after {
  clear: both;
  content: "";
  display: block;
}

div.vis-configuration.vis-config-option-container{
    display:block;
    width:495px;
    background-color: #ffffff;
    border:2px solid #f7f8fa;
    border-radius:4px;
    margin-top:20px;
    left:10px;
    padding-left:5px;
}

div.vis-configuration.vis-config-button{
    display:block;
    width:495px;
    height:25px;
    vertical-align: middle;
    line-height:25px;
    background-color: #f7f8fa;
    border:2px solid #ceced0;
    border-radius:4px;
    margin-top:20px;
    left:10px;
    padding-left:5px;
    cursor: pointer;
    margin-bottom:30px;
}

div.vis-configuration.vis-config-button.hover{
    background-color: #4588e6;
    border:2px solid #214373;
    color:#ffffff;
}

div.vis-configuration.vis-config-item{
    display:block;
    float:left;
    width:495px;
    height:25px;
    vertical-align: middle;
    line-height:25px;
}


div.vis-configuration.vis-config-item.vis-config-s2{
    left:10px;
    background-color: #f7f8fa;
    padding-left:5px;
    border-radius:3px;
}
div.vis-configuration.vis-config-item.vis-config-s3{
    left:20px;
    background-color: #e4e9f0;
    padding-left:5px;
    border-radius:3px;
}
div.vis-configuration.vis-config-item.vis-config-s4{
    left:30px;
    background-color: #cfd8e6;
    padding-left:5px;
    border-radius:3px;
}

div.vis-configuration.vis-config-header{
    font-size:18px;
    font-weight: bold;
}

div.vis-configuration.vis-config-label{
    width:120px;
    height:25px;
    line-height: 25px;
}

div.vis-configuration.vis-config-label.vis-config-s3{
    width:110px;
}
div.vis-configuration.vis-config-label.vis-config-s4{
    width:100px;
}

div.vis-configuration.vis-config-colorBlock{
    top:1px;
    width:30px;
    height:19px;
    border:1px solid #444444;
    border-radius:2px;
    padding:0px;
    margin:0px;
    cursor:pointer;
}

input.vis-configuration.vis-config-checkbox {
    left:-5px;
}


input.vis-configuration.vis-config-rangeinput{
    position:relative;
    top:-5px;
    width:60px;
    /*height:13px;*/
    padding:1px;
    margin:0;
    pointer-events:none;
}

input.vis-configuration.vis-config-range{
    /*removes default webkit styles*/
    -webkit-appearance: none;

    /*fix for FF unable to apply focus style bug */
    border: 0px solid white;
    background-color:rgba(0,0,0,0);

    /*required for proper track sizing in FF*/
    width: 300px;
    height:20px;
}
input.vis-configuration.vis-config-range::-webkit-slider-runnable-track {
    width: 300px;
    height: 5px;
    background: #dedede; /* Old browsers */
    background: -moz-linear-gradient(top,  #dedede 0%, #c8c8c8 99%); /* FF3.6+ */
    background: -webkit-gradient(linear, left top, left bottom, color-stop(0%,#dedede), color-stop(99%,#c8c8c8)); /* Chrome,Safari4+ */
    background: -webkit-linear-gradient(top,  #dedede 0%,#c8c8c8 99%); /* Chrome10+,Safari5.1+ */
    background: -o-linear-gradient(top, #dedede 0%, #c8c8c8 99%); /* Opera 11.10+ */
    background: -ms-linear-gradient(top,  #dedede 0%,#c8c8c8 99%); /* IE10+ */
    background: linear-gradient(to bottom,  #dedede 0%,#c8c8c8 99%); /* W3C */
    filter: progid:DXImageTransform.Microsoft.gradient( startColorstr='#dedede', endColorstr='#c8c8c8',GradientType=0 ); /* IE6-9 */

    border: 1px solid #999999;
    box-shadow: #aaaaaa 0px 0px 3px 0px;
    border-radius: 3px;
}
input.vis-configuration.vis-config-range::-webkit-slider-thumb {
    -webkit-appearance: none;
    border: 1px solid #14334b;
    height: 17px;
    width: 17px;
    border-radius: 50%;
    background: #3876c2; /* Old browsers */
    background: -moz-linear-gradient(top,  #3876c2 0%, #385380 100%); /* FF3.6+ */
    background: -webkit-gradient(linear, left top, left bottom, color-stop(0%,#3876c2), color-stop(100%,#385380)); /* Chrome,Safari4+ */
    background: -webkit-linear-gradient(top,  #3876c2 0%,#385380 100%); /* Chrome10+,Safari5.1+ */
    background: -o-linear-gradient(top,  #3876c2 0%,#385380 100%); /* Opera 11.10+ */
    background: -ms-linear-gradient(top,  #3876c2 0%,#385380 100%); /* IE10+ */
    background: linear-gradient(to bottom,  #3876c2 0%,#385380 100%); /* W3C */
    filter: progid:DXImageTransform.Microsoft.gradient( startColorstr='#3876c2', endColorstr='#385380',GradientType=0 ); /* IE6-9 */
    box-shadow: #111927 0px 0px 1px 0px;
    margin-top: -7px;
}
input.vis-configuration.vis-config-range:focus {
    outline: none;
}
input.vis-configuration.vis-config-range:focus::-webkit-slider-runnable-track {
    background: #9d9d9d; /* Old browsers */
    background: -moz-linear-gradient(top, #9d9d9d 0%, #c8c8c8 99%); /* FF3.6+ */
    background: -webkit-gradient(linear, left top, left bottom, color-stop(0%,#9d9d9d), color-stop(99%,#c8c8c8)); /* Chrome,Safari4+ */
    background: -webkit-linear-gradient(top,  #9d9d9d 0%,#c8c8c8 99%); /* Chrome10+,Safari5.1+ */
    background: -o-linear-gradient(top,  #9d9d9d 0%,#c8c8c8 99%); /* Opera 11.10+ */
    background: -ms-linear-gradient(top,  #9d9d9d 0%,#c8c8c8 99%); /* IE10+ */
    background: linear-gradient(to bottom,  #9d9d9d 0%,#c8c8c8 99%); /* W3C */
    filter: progid:DXImageTransform.Microsoft.gradient( startColorstr='#9d9d9d', endColorstr='#c8c8c8',GradientType=0 ); /* IE6-9 */
}

input.vis-configuration.vis-config-range::-moz-range-track {
    width: 300px;
    height: 10px;
    background: #dedede; /* Old browsers */
    background: -moz-linear-gradient(top,  #dedede 0%, #c8c8c8 99%); /* FF3.6+ */
    background: -webkit-gradient(linear, left top, left bottom, color-stop(0%,#dedede), color-stop(99%,#c8c8c8)); /* Chrome,Safari4+ */
    background: -webkit-linear-gradient(top,  #dedede 0%,#c8c8c8 99%); /* Chrome10+,Safari5.1+ */
    background: -o-linear-gradient(top, #dedede 0%, #c8c8c8 99%); /* Opera 11.10+ */
    background: -ms-linear-gradient(top,  #dedede 0%,#c8c8c8 99%); /* IE10+ */
    background: linear-gradient(to bottom,  #dedede 0%,#c8c8c8 99%); /* W3C */
    filter: progid:DXImageTransform.Microsoft.gradient( startColorstr='#dedede', endColorstr='#c8c8c8',GradientType=0 ); /* IE6-9 */

    border: 1px solid #999999;
    box-shadow: #aaaaaa 0px 0px 3px 0px;
    border-radius: 3px;
}
input.vis-configuration.vis-config-range::-moz-range-thumb {
    border: none;
    height: 16px;
    width: 16px;

    border-radius: 50%;
    background:  #385380;
}

/*hide the outline behind the border*/
input.vis-configuration.vis-config-range:-moz-focusring{
    outline: 1px solid white;
    outline-offset: -1px;
}

input.vis-configuration.vis-config-range::-ms-track {
    width: 300px;
    height: 5px;

    /*remove bg colour from the track, we'll use ms-fill-lower and ms-fill-upper instead */
    background: transparent;

    /*leave room for the larger thumb to overflow with a transparent border */
    border-color: transparent;
    border-width: 6px 0;

    /*remove default tick marks*/
    color: transparent;
}
input.vis-configuration.vis-config-range::-ms-fill-lower {
    background: #777;
    border-radius: 10px;
}
input.vis-configuration.vis-config-range::-ms-fill-upper {
    background: #ddd;
    border-radius: 10px;
}
input.vis-configuration.vis-config-range::-ms-thumb {
    border: none;
    height: 16px;
    width: 16px;
    border-radius: 50%;
    background:  #385380;
}
input.vis-configuration.vis-config-range:focus::-ms-fill-lower {
    background: #888;
}
input.vis-configuration.vis-config-range:focus::-ms-fill-upper {
    background: #ccc;
}

.vis-configuration-popup {
    position: absolute;
    background: rgba(57, 76, 89, 0.85);
    border: 2px solid #f2faff;
    line-height:30px;
    height:30px;
    width:150px;
    text-align:center;
    color: #ffffff;
    font-size:14px;
    border-radius:4px;
    -webkit-transition: opacity 0.3s ease-in-out;
    -moz-transition: opacity 0.3s ease-in-out;
    transition: opacity 0.3s ease-in-out;
}
.vis-configuration-popup:after, .vis-configuration-popup:before {
    left: 100%;
    top: 50%;
    border: solid transparent;
    content: " ";
    height: 0;
    width: 0;
    position: absolute;
    pointer-events: none;
}

.vis-configuration-popup:after {
    border-color: rgba(136, 183, 213, 0);
    border-left-color: rgba(57, 76, 89, 0.85);
    border-width: 8px;
    margin-top: -8px;
}
.vis-configuration-popup:before {
    border-color: rgba(194, 225, 245, 0);
    border-left-color: #f2faff;
    border-width: 12px;
    margin-top: -12px;
}
div.vis-tooltip {
  position: absolute;
  visibility: hidden;
  padding: 5px;
  white-space: nowrap;

  font-family: verdana;
  font-size:14px;
  color:#000000;
  background-color: #f5f4ed;

  -moz-border-radius: 3px;
  -webkit-border-radius: 3px;
  border-radius: 3px;
  border: 1px solid #808074;

  box-shadow: 3px 3px 10px rgba(0, 0, 0, 0.2);
  pointer-events: none;

  z-index: 5;
}<|MERGE_RESOLUTION|>--- conflicted
+++ resolved
@@ -5,76 +5,6 @@
   z-index: 1;
 }
 
-<<<<<<< HEAD
-=======
-.vis-custom-time.disabled {
-  cursor: inherit;
-}
-.vis-time-axis {
-  position: relative;
-  overflow: hidden;
-}
-
-.vis-time-axis.vis-foreground {
-  top: 0;
-  left: 0;
-  width: 100%;
-}
-
-.vis-time-axis.vis-background {
-  position: absolute;
-  top: 0;
-  left: 0;
-  width: 100%;
-  height: 100%;
-}
-
-.vis-time-axis .vis-text {
-  position: absolute;
-  color: #4d4d4d;
-  padding: 3px;
-  overflow: hidden;
-  box-sizing: border-box;
-
-  white-space: nowrap;
-}
-
-.vis-time-axis .vis-text.vis-measure {
-  position: absolute;
-  padding-left: 0;
-  padding-right: 0;
-  margin-left: 0;
-  margin-right: 0;
-  visibility: hidden;
-}
-
-.vis-time-axis .vis-grid.vis-vertical {
-  position: absolute;
-  border-left: 1px solid;
-}
-
-.vis-time-axis .vis-grid.vis-vertical-rtl {
-  position: absolute;
-  border-right: 1px solid;
-}
-
-.vis-time-axis .vis-grid.vis-minor {
-  border-color: #e5e5e5;
-}
-
-.vis-time-axis .vis-grid.vis-major {
-  border-color: #bfbfbf;
-}
-
-/* override some bootstrap styles screwing up the timelines css */
-
-.vis [class*="span"] {
-  min-height: 0;
-  width: auto;
-}
-
-
->>>>>>> add2f8af
 .vis-panel.vis-background.vis-horizontal .vis-grid.vis-horizontal {
   position: absolute;
   width: 100%;
@@ -177,7 +107,6 @@
   white-space: nowrap;
   display: inline-block
 }
-<<<<<<< HEAD
 .vis-time-axis {
   position: relative;
   overflow: hidden;
@@ -241,8 +170,6 @@
   width: auto;
 }
 
-=======
->>>>>>> add2f8af
 
 .vis-item {
   position: absolute;
@@ -439,7 +366,6 @@
   cursor: auto;
 }
 
-<<<<<<< HEAD
 .vis-item.vis-cluster {
   vertical-align: center;
   text-align: center;
@@ -462,8 +388,6 @@
   border-style: solid;
   border-radius: 4px;
 }
-=======
->>>>>>> add2f8af
 .vis-timeline {
   /*
   -webkit-transition: height .4s ease-in-out;
@@ -497,87 +421,6 @@
   transition:         height .4s ease-in-out, top .4s ease-in-out;
 }
 /**/
-.vis-panel {
-  position: absolute;
-
-  padding: 0;
-  margin: 0;
-
-  box-sizing: border-box;
-}
-
-.vis-panel.vis-center,
-.vis-panel.vis-left,
-.vis-panel.vis-right,
-.vis-panel.vis-top,
-.vis-panel.vis-bottom {
-  border: 1px #bfbfbf;
-}
-
-.vis-panel.vis-center,
-.vis-panel.vis-left,
-.vis-panel.vis-right {
-  border-top-style: solid;
-  border-bottom-style: solid;
-  overflow: hidden;
-}
-
-.vis-left.vis-panel.vis-vertical-scroll, .vis-right.vis-panel.vis-vertical-scroll {
-  height: 100%;
-  overflow-x: hidden;
-  overflow-y: scroll;
-} 
-
-.vis-left.vis-panel.vis-vertical-scroll {
-  direction: rtl;
-}
-
-.vis-left.vis-panel.vis-vertical-scroll .vis-content {
-  direction: ltr;
-}
-
-.vis-right.vis-panel.vis-vertical-scroll {
-  direction: ltr;
-}
-
-.vis-right.vis-panel.vis-vertical-scroll .vis-content {
-  direction: rtl;
-}
-
-.vis-panel.vis-center,
-.vis-panel.vis-top,
-.vis-panel.vis-bottom {
-  border-left-style: solid;
-  border-right-style: solid;
-}
-
-.vis-background {
-  overflow: hidden;
-}
-
-.vis-panel > .vis-content {
-  position: relative;
-}
-
-.vis-panel .vis-shadow {
-  position: absolute;
-  width: 100%;
-  height: 1px;
-  box-shadow: 0 0 10px rgba(0,0,0,0.8);
-  /* TODO: find a nice way to ensure vis-shadows are drawn on top of items
-  z-index: 1;
-  */
-}
-
-.vis-panel .vis-shadow.vis-top {
-  top: -1px;
-  left: 0;
-}
-
-.vis-panel .vis-shadow.vis-bottom {
-  bottom: -1px;
-  left: 0;
-}
 .vis-current-time {
   background-color: #FF7F6E;
   width: 2px;
@@ -607,6 +450,113 @@
 .vis-rolling-mode-btn:hover {
   opacity: 1;
 }
+.vis-graph-group0 {
+    fill:#4f81bd;
+    fill-opacity:0;
+    stroke-width:2px;
+    stroke: #4f81bd;
+}
+
+.vis-graph-group1 {
+    fill:#f79646;
+    fill-opacity:0;
+    stroke-width:2px;
+    stroke: #f79646;
+}
+
+.vis-graph-group2 {
+    fill: #8c51cf;
+    fill-opacity:0;
+    stroke-width:2px;
+    stroke: #8c51cf;
+}
+
+.vis-graph-group3 {
+    fill: #75c841;
+    fill-opacity:0;
+    stroke-width:2px;
+    stroke: #75c841;
+}
+
+.vis-graph-group4 {
+    fill: #ff0100;
+    fill-opacity:0;
+    stroke-width:2px;
+    stroke: #ff0100;
+}
+
+.vis-graph-group5 {
+    fill: #37d8e6;
+    fill-opacity:0;
+    stroke-width:2px;
+    stroke: #37d8e6;
+}
+
+.vis-graph-group6 {
+    fill: #042662;
+    fill-opacity:0;
+    stroke-width:2px;
+    stroke: #042662;
+}
+
+.vis-graph-group7 {
+    fill:#00ff26;
+    fill-opacity:0;
+    stroke-width:2px;
+    stroke: #00ff26;
+}
+
+.vis-graph-group8 {
+    fill:#ff00ff;
+    fill-opacity:0;
+    stroke-width:2px;
+    stroke: #ff00ff;
+}
+
+.vis-graph-group9 {
+    fill: #8f3938;
+    fill-opacity:0;
+    stroke-width:2px;
+    stroke: #8f3938;
+}
+
+.vis-timeline .vis-fill {
+    fill-opacity:0.1;
+    stroke: none;
+}
+
+
+.vis-timeline .vis-bar {
+    fill-opacity:0.5;
+    stroke-width:1px;
+}
+
+.vis-timeline .vis-point {
+    stroke-width:2px;
+    fill-opacity:1.0;
+}
+
+
+.vis-timeline .vis-legend-background {
+    stroke-width:1px;
+    fill-opacity:0.9;
+    fill: #ffffff;
+    stroke: #c2c2c2;
+}
+
+
+.vis-timeline .vis-outline {
+    stroke-width:1px;
+    fill-opacity:1;
+    fill: #ffffff;
+    stroke: #e5e5e5;
+}
+
+.vis-timeline .vis-icon-fill {
+    fill-opacity:0.3;
+    stroke: none;
+}
+
 .vis-panel {
   position: absolute;
 
@@ -688,159 +638,6 @@
   bottom: -1px;
   left: 0;
 }
-.vis-graph-group0 {
-    fill:#4f81bd;
-    fill-opacity:0;
-    stroke-width:2px;
-    stroke: #4f81bd;
-}
-
-.vis-graph-group1 {
-    fill:#f79646;
-    fill-opacity:0;
-    stroke-width:2px;
-    stroke: #f79646;
-}
-
-.vis-graph-group2 {
-    fill: #8c51cf;
-    fill-opacity:0;
-    stroke-width:2px;
-    stroke: #8c51cf;
-}
-
-.vis-graph-group3 {
-    fill: #75c841;
-    fill-opacity:0;
-    stroke-width:2px;
-    stroke: #75c841;
-}
-
-.vis-graph-group4 {
-    fill: #ff0100;
-    fill-opacity:0;
-    stroke-width:2px;
-    stroke: #ff0100;
-}
-
-.vis-graph-group5 {
-    fill: #37d8e6;
-    fill-opacity:0;
-    stroke-width:2px;
-    stroke: #37d8e6;
-}
-
-.vis-graph-group6 {
-    fill: #042662;
-    fill-opacity:0;
-    stroke-width:2px;
-    stroke: #042662;
-}
-
-.vis-graph-group7 {
-    fill:#00ff26;
-    fill-opacity:0;
-    stroke-width:2px;
-    stroke: #00ff26;
-}
-
-.vis-graph-group8 {
-    fill:#ff00ff;
-    fill-opacity:0;
-    stroke-width:2px;
-    stroke: #ff00ff;
-}
-
-.vis-graph-group9 {
-    fill: #8f3938;
-    fill-opacity:0;
-    stroke-width:2px;
-    stroke: #8f3938;
-}
-
-.vis-timeline .vis-fill {
-    fill-opacity:0.1;
-    stroke: none;
-}
-
-
-.vis-timeline .vis-bar {
-    fill-opacity:0.5;
-    stroke-width:1px;
-}
-
-.vis-timeline .vis-point {
-    stroke-width:2px;
-    fill-opacity:1.0;
-}
-
-
-.vis-timeline .vis-legend-background {
-    stroke-width:1px;
-    fill-opacity:0.9;
-    fill: #ffffff;
-    stroke: #c2c2c2;
-}
-
-
-.vis-timeline .vis-outline {
-    stroke-width:1px;
-    fill-opacity:1;
-    fill: #ffffff;
-    stroke: #e5e5e5;
-}
-
-.vis-timeline .vis-icon-fill {
-    fill-opacity:0.3;
-    stroke: none;
-}
-
-<<<<<<< HEAD
-
-.vis-labelset {
-  position: relative;
-
-  overflow: hidden;
-
-  box-sizing: border-box;
-}
-
-.vis-labelset .vis-label {
-  position: relative;
-  left: 0;
-  top: 0;
-  width: 100%;
-  color: #4d4d4d;
-
-  box-sizing: border-box;
-}
-
-.vis-labelset .vis-label {
-  border-bottom: 1px solid #bfbfbf;
-}
-
-.vis-labelset .vis-label.draggable {
-  cursor: pointer;
-}
-
-.vis-group-is-dragging {
-  background: rgba(0, 0, 0, .1);
-}
-
-.vis-labelset .vis-label:last-child {
-  border-bottom: none;
-}
-
-.vis-labelset .vis-label .vis-inner {
-  display: inline-block;
-  padding: 5px;
-}
-
-.vis-labelset .vis-label .vis-inner.vis-hidden {
-  padding: 0;
-}
-
-=======
 
 .vis-timeline {
   position: relative;
@@ -858,7 +655,6 @@
   top: 0;
   left: 0;
 }
->>>>>>> add2f8af
 
 .vis-itemset {
   position: relative;
@@ -1030,30 +826,58 @@
   padding-right: 15px;
 }
 
-<<<<<<< HEAD
 .vis-overlay {
-=======
-.vis .overlay {
->>>>>>> add2f8af
   position: absolute;
   top: 0;
   left: 0;
   width: 100%;
   height: 100%;
-<<<<<<< HEAD
   z-index: 10;
 }
-=======
-
-  /* Must be displayed above for example selected Timeline items */
-  z-index: 10;
-}
-
-.vis-active {
-  box-shadow: 0 0 10px #86d5f8;
-}
-
->>>>>>> add2f8af
+
+.vis-labelset {
+  position: relative;
+
+  overflow: hidden;
+
+  box-sizing: border-box;
+}
+
+.vis-labelset .vis-label {
+  position: relative;
+  left: 0;
+  top: 0;
+  width: 100%;
+  color: #4d4d4d;
+
+  box-sizing: border-box;
+}
+
+.vis-labelset .vis-label {
+  border-bottom: 1px solid #bfbfbf;
+}
+
+.vis-labelset .vis-label.draggable {
+  cursor: pointer;
+}
+
+.vis-group-is-dragging {
+  background: rgba(0, 0, 0, .1);
+}
+
+.vis-labelset .vis-label:last-child {
+  border-bottom: none;
+}
+
+.vis-labelset .vis-label .vis-inner {
+  display: inline-block;
+  padding: 5px;
+}
+
+.vis-labelset .vis-label .vis-inner.vis-hidden {
+  padding: 0;
+}
+
 div.vis-configuration {
     position:relative;
     display:block;
@@ -1342,6 +1166,21 @@
     border-width: 12px;
     margin-top: -12px;
 }
+.vis .overlay {
+  position: absolute;
+  top: 0;
+  left: 0;
+  width: 100%;
+  height: 100%;
+
+  /* Must be displayed above for example selected Timeline items */
+  z-index: 10;
+}
+
+.vis-active {
+  box-shadow: 0 0 10px #86d5f8;
+}
+
 div.vis-tooltip {
   position: absolute;
   visibility: hidden;
