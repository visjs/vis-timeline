# vis-timeline

![example chart](docs/img/timeline.png)

The Timeline/Graph2D is an interactive visualization chart to visualize data in time. The data items can take place on a single date, or have a start and end date (a range). You can freely move and zoom in the timeline by dragging and scrolling in the Timeline. Items can be created, edited, and deleted in the timeline. The time scale on the axis is adjusted automatically, and supports scales ranging from milliseconds to years.

## Badges

[![GitHub contributors](https://img.shields.io/github/contributors/visjs/vis-timeline.svg)](https://github.com/visjs/vis-timeline/graphs/contributors)
[![GitHub stars](https://img.shields.io/github/stars/visjs/vis-timeline.svg)](https://github.com/almende/vis/stargazers)

[![Backers on Open Collective](https://opencollective.com/visjs/backers/badge.svg)](#backers) [![Sponsors on Open Collective](https://opencollective.com/visjs/sponsors/badge.svg)](#sponsors) 

## Install

Install via npm:

    $ npm install vis-timeline

## Example

A basic example on loading a Timeline is shown below. More examples can be
found in the [examples directory](https://github.com/visjs/vis-timeline/tree/master/examples/)
of the project.

```html
<!doctype html>
<html>
<head>
  <title>Timeline</title>
  <script type="text/javascript" src="//unpkg.com/vis-timeline@latest/standalone/umd/vis-timeline-graph2d.min.js"></script>
  <link href="//unpkg.com/vis-timeline@latest/styles/vis-timeline-graph2d.min.css" rel="stylesheet" type="text/css" />
  <style type="text/css">
    #visualization {
      width: 600px;
      height: 400px;
      border: 1px solid lightgray;
    }
  </style>
</head>
<body>
<div id="visualization"></div>
<script type="text/javascript">
  // DOM element where the Timeline will be attached
  var container = document.getElementById('visualization');

  // Create a DataSet (allows two way data-binding)
  var items = new vis.DataSet([
    {id: 1, content: 'item 1', start: '2014-04-20'},
    {id: 2, content: 'item 2', start: '2014-04-14'},
    {id: 3, content: 'item 3', start: '2014-04-18'},
    {id: 4, content: 'item 4', start: '2014-04-16', end: '2014-04-19'},
    {id: 5, content: 'item 5', start: '2014-04-25'},
    {id: 6, content: 'item 6', start: '2014-04-27', type: 'point'}
  ]);

  // Configuration for the Timeline
  var options = {};

  // Create a Timeline
  var timeline = new vis.Timeline(container, items, options);
</script>
</body>
</html>
```

## Builds

There are four builds provided at the moment.

### Standalone build

```html
<script
  type="text/javascript"
  src="https://unpkg.com/vis-timeline@latest/standalone/umd/vis-timeline-graph2d.min.js"
></script>
```

```javascript
import { Timeline } from "vis-timeline/standalone";
```

This has no dependencies and therefore is great for things like MWEs but has
more issues with interoperability and bundle bloat. For more information see the
following [example](https://visjs.github.io/vis-timeline/examples/timeline/standalone-build.html).

### Peer build

```html
<script
  type="text/javascript"
  src="https://unpkg.com/vis-timeline@latest/peer/umd/vis-timeline-graph2d.min.js"
></script>
```

```javascript
import { Timeline } from "vis-timeline/peer";
```

For this build to work you have to load Vis Data and Moment (including locales
except English) packages yourself. The advantage here is that it works well with
<<<<<<< HEAD
other packages. For more information see the following [example](https://visjs.github.io/vis-timeline/examples/timeline/peer-build.html).
=======
other packages. For more information see the following
[example](https://visjs.github.io/vis-timeline/examples/timeline/peer-build.html).
>>>>>>> 5d8126a1

### ESNext build

```html
<script
  type="text/javascript"
  src="https://unpkg.com/vis-timeline@latest/esnext/umd/vis-timeline-graph2d.min.js"
></script>
```

```javascript
import { Timeline } from "vis-timeline/esnext";
```

This is the same as the peer build but without any bundled dependencies or
pollyfills. It's indented to be used with bundlers like Rollup or Webpack which
will fetch the dependencies, prevent duplicate dependencies in the bundle, use
transpilers to add necessary polyfills etc.

### Legacy build

```html
<script
  type="text/javascript"
  src="https://unpkg.com/vis-timeline@latest/dist/vis-timeline-graph2d.min.js"
></script>
```

```javascript
import { Timeline } from "vis-timeline";
```

This is solely kept for backwards compatibility. It is deprecated and will be
removed in case of URLs and replaced by the peer build in case of
Node.js/bundlers. Don't use this, please.

## Build

To build the library from source, clone the project from github

    $ git clone git://github.com/visjs/vis-timeline.git

The source code uses the module style of node (require and module.exports) to
organize dependencies. To install all dependencies and build the library,
run `npm install` in the root of the project.

    $ cd vis-timeline
    $ npm install

Then, the project can be build running:

    $ npm run build

### Excluding external dependencies

External dependencies such as moment, hammerjs can be excluded in the build by running:

    $ npm run build -- -e [comma separated module names]

Example:

    $ npm run build -- -e moment,hammerjs

## Test

To test the library, install the project dependencies once:

    $ npm install

Then run the tests:

    $ npm run test

## Contribute

Contributions to the vis.js library are very welcome! We can't do this alone!

### Backers

Thank you to all our backers! 🙏

<a href="https://opencollective.com/visjs#backers" target="_blank"><img src="https://opencollective.com/visjs/backers.svg?width=890"></a>

### Sponsors

Support this project by becoming a sponsor. Your logo will show up here with a link to your website.

<a href="https://opencollective.com/visjs/sponsor/0/website" target="_blank"><img src="https://opencollective.com/visjs/sponsor/0/avatar.svg"></a>
<a href="https://opencollective.com/visjs/sponsor/1/website" target="_blank"><img src="https://opencollective.com/visjs/sponsor/1/avatar.svg"></a>
<a href="https://opencollective.com/visjs/sponsor/2/website" target="_blank"><img src="https://opencollective.com/visjs/sponsor/2/avatar.svg"></a>
<a href="https://opencollective.com/visjs/sponsor/3/website" target="_blank"><img src="https://opencollective.com/visjs/sponsor/3/avatar.svg"></a>
<a href="https://opencollective.com/visjs/sponsor/4/website" target="_blank"><img src="https://opencollective.com/visjs/sponsor/4/avatar.svg"></a>
<a href="https://opencollective.com/visjs/sponsor/5/website" target="_blank"><img src="https://opencollective.com/visjs/sponsor/5/avatar.svg"></a>
<a href="https://opencollective.com/visjs/sponsor/6/website" target="_blank"><img src="https://opencollective.com/visjs/sponsor/6/avatar.svg"></a>
<a href="https://opencollective.com/visjs/sponsor/7/website" target="_blank"><img src="https://opencollective.com/visjs/sponsor/7/avatar.svg"></a>
<a href="https://opencollective.com/visjs/sponsor/8/website" target="_blank"><img src="https://opencollective.com/visjs/sponsor/8/avatar.svg"></a>
<a href="https://opencollective.com/visjs/sponsor/9/website" target="_blank"><img src="https://opencollective.com/visjs/sponsor/9/avatar.svg"></a>

## License

Copyright (c) 2014-2017 Almende B.V. and contributors
Copyright (c) 2017-2019 vis.js contributors

This work is dual-licensed under [Apache-2.0](./LICENSE.Apache-2.0.txt) and [MIT](./LICENSE.MIT.txt).
You can choose between one of them if you use this work.

`SPDX-License-Identifier: Apache-2.0 OR MIT`<|MERGE_RESOLUTION|>--- conflicted
+++ resolved
@@ -100,12 +100,7 @@
 
 For this build to work you have to load Vis Data and Moment (including locales
 except English) packages yourself. The advantage here is that it works well with
-<<<<<<< HEAD
 other packages. For more information see the following [example](https://visjs.github.io/vis-timeline/examples/timeline/peer-build.html).
-=======
-other packages. For more information see the following
-[example](https://visjs.github.io/vis-timeline/examples/timeline/peer-build.html).
->>>>>>> 5d8126a1
 
 ### ESNext build
 
