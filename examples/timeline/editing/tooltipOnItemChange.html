<html>
<head>
  <title>Timeline | Tooltip on item onUpdateTime Option</title>

  <script src="https://cdnjs.cloudflare.com/ajax/libs/moment.js/2.8.4/moment.min.js"></script>
  <script src="http://ajax.googleapis.com/ajax/libs/jquery/1.10.1/jquery.min.js"></script>
  <script src="../../../dist/vis-timeline-graph2d.min.js"></script>
<<<<<<< HEAD
  <link href="../../../dist/vis-timeline-graph2d.css" rel="stylesheet" type="text/css" />
=======
  <link href="../../../dist/vis-timeline-graph2d.min.css" rel="stylesheet" type="text/css" />
>>>>>>> 29239ab7

  <style type="text/css">
    .timeline-item .timeline-onUpdateTime-tooltip {
        border-radius: 4px;
    }
  </style>

  
</head>

<body>

<h1>Timeline Tooltip on item onUpdateTime Option</h1>

<h2>With <code>tooltipOnItemUpdateTime: true</code>
</h2>

<div id="mytimeline1"></div>

<h2>With <code>tooltipOnItemUpdateTime: { template: [Function] }</code>
</h2>

<div id="mytimeline2"></div>


<h2>With groups</h2>

<div id="mytimeline3"></div>
<script>

  // create items
  var numberOfItems = 10;
  var items = new vis.DataSet();
  var types = [ 'box', 'point', 'range']

 
  for (var order = 0; order < numberOfItems; order++) {
    var date = moment();
   

    date.add(Math.round(Math.random() * 2), 'hour');
    items.add({
      id:      order,
      type: types[Math.floor(3 * Math.random())],
      content: 'Item ' + order,
      start:   date.clone().add(order + 1, 'hour'),
      end:     date.clone().add(order + 3, 'hour')
    });
  }
  
  // specify options
  var options = {
    multiselect: true,
    maxHeight: 400,
    start: new Date((new Date()).valueOf() - 10000000),
    end: new Date(1000*60*60*24 + (new Date()).valueOf()),
    editable: true
  };

  var options1 = jQuery.extend(options, {
    tooltipOnItemUpdateTime: true
  })
  var container1 = document.getElementById('mytimeline1');
  timeline1 = new vis.Timeline(container1, items, null, options1);

  var options2 = jQuery.extend(options, {
    orientation: 'top',
    tooltipOnItemUpdateTime: {
      template: function(item) {
        return 'html template for tooltip with <b>item.start</b>: ' + item.start; 
      }
    }
  })
  var container2 = document.getElementById('mytimeline2');
  timeline2 = new vis.Timeline(container2, items, null, options2);


  // create groups
  var numberOfGroups = 25; 
  var groups = new vis.DataSet()
  for (var i = 0; i < numberOfGroups; i++) {
    groups.add({
      id: i,
      content: 'Truck&nbsp;' + i
    })
  }

  // create items for groups
  var numberOfItems = 1000;
  var itemsWithGroups = new vis.DataSet();

  var itemsPerGroup = Math.round(numberOfItems/numberOfGroups);

  for (var truck = 0; truck < numberOfGroups; truck++) {
    var date = new Date();
    for (var order = 0; order < itemsPerGroup; order++) {
      date.setHours(date.getHours() +  4 * (Math.random() < 0.2));
      var start = new Date(date);

      date.setHours(date.getHours() + 2 + Math.floor(Math.random()*4));
      var end = new Date(date);

      itemsWithGroups.add({
        id: order + itemsPerGroup * truck,
        group: truck,
        start: start,
        end: end,
        content: 'Order ' + order
      });
    }
  }


  var options3 = jQuery.extend(options, {
    orientation: 'top',
    tooltipOnItemUpdateTime: true
  })
  var container3 = document.getElementById('mytimeline3');
  timeline3 = new vis.Timeline(container3, itemsWithGroups, groups, options3);

</script>

</body>
</html><|MERGE_RESOLUTION|>--- conflicted
+++ resolved
@@ -5,14 +5,10 @@
   <script src="https://cdnjs.cloudflare.com/ajax/libs/moment.js/2.8.4/moment.min.js"></script>
   <script src="http://ajax.googleapis.com/ajax/libs/jquery/1.10.1/jquery.min.js"></script>
   <script src="../../../dist/vis-timeline-graph2d.min.js"></script>
-<<<<<<< HEAD
-  <link href="../../../dist/vis-timeline-graph2d.css" rel="stylesheet" type="text/css" />
-=======
   <link href="../../../dist/vis-timeline-graph2d.min.css" rel="stylesheet" type="text/css" />
->>>>>>> 29239ab7
 
   <style type="text/css">
-    .timeline-item .timeline-onUpdateTime-tooltip {
+    .vis-item .vis-onUpdateTime-tooltip {
         border-radius: 4px;
     }
   </style>
