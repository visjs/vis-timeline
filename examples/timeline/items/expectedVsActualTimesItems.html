--- conflicted
+++ resolved
@@ -4,26 +4,22 @@
     <title>Timeline | expected vs actual times items</title>
 
     <script src="../../../dist/vis-timeline-graph2d.min.js"></script>
-<<<<<<< HEAD
-    <link href="../../../dist/vis-timeline-graph2d.css" rel="stylesheet" type="text/css" />
-=======
     <link href="../../../dist/vis-timeline-graph2d.min.css" rel="stylesheet" type="text/css" />
->>>>>>> 29239ab7
 
     <style>
         body, html {
             font-family: arial, sans-serif;
             font-size: 11pt;
         }
-        .timeline-item.expected {
+        .vis-item.expected {
             background-color: transparent;
             border-style: dashed!important;
             z-index: 0;
         }
-        .timeline-item.timeline-selected {
+        .vis-item.vis-selected {
             opacity: 0.6;
         }
-        .timeline-item.timeline-background.marker {
+        .vis-item.vis-background.marker {
             border-left: 2px solid green;
         }
     </style>
