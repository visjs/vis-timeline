--- conflicted
+++ resolved
@@ -21,11 +21,8 @@
 			<a href="./interaction/navigationMenu.html">navigation menu</a><br />
 			<a href="./interaction/rollingMode.html">rolling mode</a><br />
 			<a href="./interaction/setSelection.html">set selection</a><br />
-<<<<<<< HEAD
 			<a href="./interaction/sequentialSelection.html">Sequential Selection</a><br />
-=======
 			<a href="./interaction/specificItemSelectable.html">specific selectable items</a><br />
->>>>>>> 45182af3
 
 			<h3>editing</h3>
 			<a href="./editing/customSnappingOfItems.html">custom snapping of items</a><br />
