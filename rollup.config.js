--- conflicted
+++ resolved
@@ -36,26 +36,16 @@
 		name: 'vis',
 		exports: 'default',
 		format: 'umd',
-<<<<<<< HEAD
-		globals: GLOBALS,
-		sourcemap: true
-=======
 		banner: genHeader('timeline-graph2d'),
 		sourcemap: true,
 		globals: GLOBALS
->>>>>>> add2f8af
 	},
 	plugins: [
 		commonjs(),
 		nodeBuiltins(),
 		nodeResolve(),
 		babel(),
-<<<<<<< HEAD
-		uglify(),
-		// banner(genHeader('timeline-graph2d')),
-=======
 		minify({ comments: false }),
->>>>>>> add2f8af
 		css({
 			dest: 'dist/vis-timeline-graph2d.css'
 		})
