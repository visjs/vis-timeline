--- conflicted
+++ resolved
@@ -309,12 +309,7 @@
    * @param {number} pixels
    */
   _calculateGroupSizeAndPosition() {
-<<<<<<< HEAD
     const { offsetTop, offsetLeft, offsetWidth } = this.groupId === UNGROUPED ? this.dom.ungrouped : this.dom.foreground;
-=======
-    const { offsetTop, offsetLeft, offsetWidth } =
-      this.groupId === UNGROUPED ? this.dom.ungrouped : this.dom.foreground;
->>>>>>> 27c3cd29
     this.top = offsetTop;
     this.right = offsetLeft;
     this.width = offsetWidth;
@@ -685,12 +680,6 @@
    * @private
    */
   _isGroupVisible(range, margin) {
-<<<<<<< HEAD
-    return (this.groupId === UNGROUPED &&
-        this.itemSet.dom.ungrouped.clientHeight > 0) ||
-      (this.top <= range.body.domProps.centerContainer.height - range.body.domProps.scrollTop + margin.axis)
-    && (this.top + this.height + margin.axis >= - range.body.domProps.scrollTop);
-=======
     return (
       (this.groupId === UNGROUPED &&
         this.itemSet.dom.ungrouped.clientHeight > 0) ||
@@ -700,7 +689,6 @@
           margin.axis &&
         this.top + this.height + margin.axis >= -range.body.domProps.scrollTop)
     );
->>>>>>> 27c3cd29
   }
 
   /**
@@ -744,11 +732,7 @@
     } else {
       height = 0 || this.props.label.height;
     }
-<<<<<<< HEAD
-    return this.groupId === UNGROUPED ? 0 : height;;
-=======
     return this.groupId === UNGROUPED ? 0 : height;
->>>>>>> 27c3cd29
   }
 
   /**
@@ -1199,7 +1183,6 @@
    * @private
    */
   _checkIfVisible(item, visibleItems, range) {
-<<<<<<< HEAD
       if (item.isVisible(range) || this.groupId === UNGROUPED) {
         if (!item.displayed) item.show();
         // reposition item horizontally
@@ -1209,16 +1192,6 @@
       else {
         if (item.displayed) item.hide();
       }
-=======
-    if (item.isVisible(range) || this.groupId === UNGROUPED) {
-      if (!item.displayed) item.show();
-      // reposition item horizontally
-      item.repositionX();
-      visibleItems.push(item);
-    } else {
-      if (item.displayed) item.hide();
-    }
->>>>>>> 27c3cd29
   }
 
   /**
