var Hammer = require('../../../module/hammer');
var util = require('../../../util');

/**
 * @constructor Item
 * @param {Object} data             Object containing (optional) parameters type,
 *                                  start, end, content, group, className.
 * @param {{toScreen: function, toTime: function}} conversion
 *                                  Conversion functions from time to screen and vice versa
 * @param {Object} options          Configuration options
 *                                  // TODO: describe available options
 */
function Item (data, conversion, options) {
  this.id = null;
  this.parent = null;
  this.data = data;
  this.dom = null;
  this.conversion = conversion || {};
  this.options = options || {};

  this.selected = false;
  this.displayed = false;
  this.dirty = true;

  this.top = null;
  this.left = null;
  this.width = null;
  this.height = null;
}

Item.prototype.stack = true;

/**
 * Select current item
 */
Item.prototype.select = function() {
  this.selected = true;
  this.dirty = true;
  if (this.displayed) this.redraw();
};

/**
 * Unselect current item
 */
Item.prototype.unselect = function() {
  this.selected = false;
  this.dirty = true;
  if (this.displayed) this.redraw();
};

/**
 * Set data for the item. Existing data will be updated. The id should not
 * be changed. When the item is displayed, it will be redrawn immediately.
 * @param {Object} data
 */
Item.prototype.setData = function(data) {
  var groupChanged = data.group != undefined && this.data.group != data.group;
  if (groupChanged) {
    this.parent.itemSet._moveToGroup(this, data.group);
  }

  this.data = data;
  this.dirty = true;
  if (this.displayed) this.redraw();
};

/**
 * Set a parent for the item
 * @param {ItemSet | Group} parent
 */
Item.prototype.setParent = function(parent) {
  if (this.displayed) {
    this.hide();
    this.parent = parent;
    if (this.parent) {
      this.show();
    }
  }
  else {
    this.parent = parent;
  }
};

/**
 * Check whether this item is visible inside given range
 * @returns {{start: Number, end: Number}} range with a timestamp for start and end
 * @returns {boolean} True if visible
 */
Item.prototype.isVisible = function(range) {
  // Should be implemented by Item implementations
  return false;
};

/**
 * Show the Item in the DOM (when not already visible)
 * @return {Boolean} changed
 */
Item.prototype.show = function() {
  return false;
};

/**
 * Hide the Item from the DOM (when visible)
 * @return {Boolean} changed
 */
Item.prototype.hide = function() {
  return false;
};

/**
 * Repaint the item
 */
Item.prototype.redraw = function() {
  // should be implemented by the item
};

/**
 * Reposition the Item horizontally
 */
Item.prototype.repositionX = function() {
  // should be implemented by the item
};

/**
 * Reposition the Item vertically
 */
Item.prototype.repositionY = function() {
  // should be implemented by the item
};

/**
 * Repaint a delete button on the top right of the item when the item is selected
 * @param {HTMLElement} anchor
 * @protected
 */
Item.prototype._repaintDeleteButton = function (anchor) {
  if (this.selected && this.options.editable.remove && !this.dom.deleteButton) {
    // create and show button
    var me = this;

    var deleteButton = document.createElement('div');
    deleteButton.className = 'vis-delete';
    deleteButton.title = 'Delete this item';

<<<<<<< HEAD
    // TODO: be able to destroy the delete button
    new Hammer(deleteButton).on('tap', function (event) {
      me.parent.removeFromDataSet(me);
=======
    Hammer(deleteButton, {
      preventDefault: true
    }).on('tap', function (event) {
      event.preventDefault();
>>>>>>> 09d20792
      event.stopPropagation();
      me.parent.removeFromDataSet(me);
    });

    anchor.appendChild(deleteButton);
    this.dom.deleteButton = deleteButton;
  }
  else if (!this.selected && this.dom.deleteButton) {
    // remove button
    if (this.dom.deleteButton.parentNode) {
      this.dom.deleteButton.parentNode.removeChild(this.dom.deleteButton);
    }
    this.dom.deleteButton = null;
  }
};

/**
 * Set HTML contents for the item
 * @param {Element} element   HTML element to fill with the contents
 * @private
 */
Item.prototype._updateContents = function (element) {
  var content;
  if (this.options.template) {
    var itemData = this.parent.itemSet.itemsData.get(this.id); // get a clone of the data from the dataset
    content = this.options.template(itemData);
  }
  else {
    content = this.data.content;
  }

  var changed = this._contentToString(this.content) !== this._contentToString(content);
  if (changed) {
    // only replace the content when changed
    if (content instanceof Element) {
      element.innerHTML = '';
      element.appendChild(content);
    }
    else if (content != undefined) {
      element.innerHTML = content;
    }
    else {
      if (!(this.data.type == 'background' && this.data.content === undefined)) {
        throw new Error('Property "content" missing in item ' + this.id);
      }
    }

    this.content = content;
  }
};

/**
 * Set HTML contents for the item
 * @param {Element} element   HTML element to fill with the contents
 * @private
 */
Item.prototype._updateTitle = function (element) {
  if (this.data.title != null) {
    element.title = this.data.title || '';
  }
  else {
    element.removeAttribute('vis-title');
  }
};

/**
 * Process dataAttributes timeline option and set as data- attributes on dom.content
 * @param {Element} element   HTML element to which the attributes will be attached
 * @private
 */
 Item.prototype._updateDataAttributes = function(element) {
  if (this.options.dataAttributes && this.options.dataAttributes.length > 0) {
    var attributes = [];

    if (Array.isArray(this.options.dataAttributes)) {
      attributes = this.options.dataAttributes;
    }
    else if (this.options.dataAttributes == 'all') {
      attributes = Object.keys(this.data);
    }
    else {
      return;
    }

    for (var i = 0; i < attributes.length; i++) {
      var name = attributes[i];
      var value = this.data[name];

      if (value != null) {
        element.setAttribute('data-' + name, value);
      }
      else {
        element.removeAttribute('data-' + name);
      }
    }
  }
};

/**
 * Update custom styles of the element
 * @param element
 * @private
 */
Item.prototype._updateStyle = function(element) {
  // remove old styles
  if (this.style) {
    util.removeCssText(element, this.style);
    this.style = null;
  }

  // append new styles
  if (this.data.style) {
    util.addCssText(element, this.data.style);
    this.style = this.data.style;
  }
};

/**
 * Stringify the items contents
 * @param {string | Element | undefined} content
 * @returns {string | undefined}
 * @private
 */
Item.prototype._contentToString = function (content) {
  if (typeof content === 'string') return content;
  if (content && 'outerHTML' in content) return content.outerHTML;
  return content;
};

module.exports = Item;<|MERGE_RESOLUTION|>--- conflicted
+++ resolved
@@ -142,18 +142,10 @@
     deleteButton.className = 'vis-delete';
     deleteButton.title = 'Delete this item';
 
-<<<<<<< HEAD
     // TODO: be able to destroy the delete button
     new Hammer(deleteButton).on('tap', function (event) {
       me.parent.removeFromDataSet(me);
-=======
-    Hammer(deleteButton, {
-      preventDefault: true
-    }).on('tap', function (event) {
-      event.preventDefault();
->>>>>>> 09d20792
       event.stopPropagation();
-      me.parent.removeFromDataSet(me);
     });
 
     anchor.appendChild(deleteButton);
