--- conflicted
+++ resolved
@@ -27,11 +27,7 @@
     this.selected = false;
     this.displayed = false;
     this.groupShowing = true;
-<<<<<<< HEAD
-    this.selectable = false;
-=======
     this.selectable = (options && options.selectable) || false;
->>>>>>> 7de32362
     this.dirty = true;
 
     this.top = null;
@@ -101,15 +97,7 @@
    */
   setSelectability(data) {
     if (data) {
-<<<<<<< HEAD
-      if (data.selectable !== undefined) {
-        this.selectable = data.selectable;
-      } else {
-        this.selectable = true;
-      }
-=======
       this.selectable = typeof data.selectable === 'undefined' ? true : Boolean(data.selectable);
->>>>>>> 7de32362
     }
   }
 
