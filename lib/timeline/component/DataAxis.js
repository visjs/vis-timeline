--- conflicted
+++ resolved
@@ -238,7 +238,8 @@
 DataAxis.prototype.redraw = function () {
   var changeCalled = false;
   var activeGroups = 0;
-
+  
+  // Make sure the line container adheres to the vertical scrolling.
   this.dom.lineContainer.style.top = this.body.domProps.scrollTop + 'px';
 
   for (var groupId in this.groups) {
@@ -357,7 +358,6 @@
   this.maxLabelSize = 0;
   var y = 0;
   while (max < Math.round(amountOfSteps)) {
-
     step.next();
     y = Math.round(max * stepPixels);
     marginStartPos = max * stepPixels;
@@ -388,11 +388,6 @@
     this.conversionFactor = this.dom.frame.offsetHeight / step.marginRange;
   }
 
-<<<<<<< HEAD
-  var offset = this.options.icons == true ? this.options.iconWidth + this.options.labelOffsetX + 15 : this.options.labelOffsetX + 15;
-
-  // this will resize the yAxis to accomodate the labels.
-=======
   // Note that title is rotated, so we're using the height, not width!
   var titleWidth = 0;
   if(this.options.title[orientation] !== undefined) {
@@ -401,7 +396,6 @@
   var offset = this.options.icons == true ? Math.max(this.options.iconWidth, titleWidth) + this.options.labelOffsetX + 15 : titleWidth + this.options.labelOffsetX + 15;
 
   // this will resize the yAxis to accommodate the labels.
->>>>>>> 61f16fa2
   if (this.maxLabelSize > (this.width - offset) && this.options.visible == true) {
     this.width = this.maxLabelSize + offset;
     this.options.width = this.width + "px";
