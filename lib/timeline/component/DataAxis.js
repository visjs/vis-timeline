<<<<<<< HEAD
var util = require('vis-util');
=======
import util from 'vis-util';
>>>>>>> 0702c851
import DOMutil from '../../DOMutil';
import Component from './Component';
import DataScale from './DataScale';

<<<<<<< HEAD
/** A horizontal time axis */
class DataAxis extends Component {
  /**
=======
import './css/dataaxis.css';

/**
 * A horizontal time axis
>>>>>>> 0702c851
 * @param {Object} body
 * @param {Object} [options]        See DataAxis.setOptions for the available
 *                                  options.
 * @param {SVGElement} svg
 * @param {timeline.LineGraph.options} linegraphOptions
 * @constructor DataAxis
 * @extends Component
 */
  constructor(body, options, svg, linegraphOptions) {
    super()
    this.id = util.randomUUID();
    this.body = body;

    this.defaultOptions = {
      orientation: 'left',  // supported: 'left', 'right'
      showMinorLabels: true,
      showMajorLabels: true,
      icons: false,
      majorLinesOffset: 7,
      minorLinesOffset: 4,
      labelOffsetX: 10,
      labelOffsetY: 2,
      iconWidth: 20,
      width: '40px',
      visible: true,
      alignZeros: true,
      left: {
        range: {min: undefined, max: undefined},
        format(value) {
          return `${parseFloat(value.toPrecision(3))}`;
        },
        title: {text: undefined, style: undefined}
      },
      right: {
        range: {min: undefined, max: undefined},
        format(value) {
          return `${parseFloat(value.toPrecision(3))}`;
        },
        title: {text: undefined, style: undefined}
      }
    };

    this.linegraphOptions = linegraphOptions;
    this.linegraphSVG = svg;
    this.props = {};
    this.DOMelements = { // dynamic elements
      lines: {},
      labels: {},
      title: {}
    };

    this.dom = {};
    this.scale = undefined;
    this.range = {start: 0, end: 0};

    this.options = util.extend({}, this.defaultOptions);
    this.conversionFactor = 1;

    this.setOptions(options);
    this.width = Number((`${this.options.width}`).replace("px", ""));
    this.minWidth = this.width;
    this.height = this.linegraphSVG.getBoundingClientRect().height;
    this.hidden = false;

    this.stepPixels = 25;
    this.zeroCrossing = -1;
    this.amountOfSteps = -1;

    this.lineOffset = 0;
    this.master = true;
    this.masterAxis = null;
    this.svgElements = {};
    this.iconsRemoved = false;

    this.groups = {};
    this.amountOfGroups = 0;

    // create the HTML DOM
    this._create();
    if (this.scale == undefined) {
      this._redrawLabels();
    }
    this.framework = {svg: this.svg, svgElements: this.svgElements, options: this.options, groups: this.groups};

    const me = this;
    this.body.emitter.on("verticalDrag", () => {
      me.dom.lineContainer.style.top = `${me.body.domProps.scrollTop}px`;
    });
  }

  addGroup(label, graphOptions) {
    if (!this.groups.hasOwnProperty(label)) {
      this.groups[label] = graphOptions;
    }
    this.amountOfGroups += 1;
  }

  updateGroup(label, graphOptions) {
    if (!this.groups.hasOwnProperty(label)) {
      this.amountOfGroups += 1;
    }
    this.groups[label] = graphOptions;
  }

  removeGroup(label) {
    if (this.groups.hasOwnProperty(label)) {
      delete this.groups[label];
      this.amountOfGroups -= 1;
    }
  }

  setOptions(options) {
    if (options) {
      let redraw = false;
      if (this.options.orientation != options.orientation && options.orientation !== undefined) {
        redraw = true;
      }
      const fields = [
        'orientation',
        'showMinorLabels',
        'showMajorLabels',
        'icons',
        'majorLinesOffset',
        'minorLinesOffset',
        'labelOffsetX',
        'labelOffsetY',
        'iconWidth',
        'width',
        'visible',
        'left',
        'right',
        'alignZeros'
      ];
      util.selectiveDeepExtend(fields, this.options, options);

      this.minWidth = Number((`${this.options.width}`).replace("px", ""));
      if (redraw === true && this.dom.frame) {
        this.hide();
        this.show();
      }
    }
  }

  /**
   * Create the HTML DOM for the DataAxis
   */
  _create() {
    this.dom.frame = document.createElement('div');
    this.dom.frame.style.width = this.options.width;
    this.dom.frame.style.height = this.height;

    this.dom.lineContainer = document.createElement('div');
    this.dom.lineContainer.style.width = '100%';
    this.dom.lineContainer.style.height = this.height;
    this.dom.lineContainer.style.position = 'relative';
    this.dom.lineContainer.style.visibility = 'visible';
    this.dom.lineContainer.style.display = 'block';

    // create svg element for graph drawing.
    this.svg = document.createElementNS('http://www.w3.org/2000/svg', "svg");
    this.svg.style.position = "absolute";
    this.svg.style.top = '0px';
    this.svg.style.height = '100%';
    this.svg.style.width = '100%';
    this.svg.style.display = "block";
    this.dom.frame.appendChild(this.svg);
  }

  _redrawGroupIcons() {
    DOMutil.prepareElements(this.svgElements);

    let x;
    const iconWidth = this.options.iconWidth;
    const iconHeight = 15;
    const iconOffset = 4;
    let y = iconOffset + 0.5 * iconHeight;

    if (this.options.orientation === 'left') {
      x = iconOffset;
    }
    else {
      x = this.width - iconWidth - iconOffset;
    }

    const groupArray = Object.keys(this.groups);
    groupArray.sort((a, b) => a < b ? -1 : 1)

    for (const groupId of groupArray) {
      if (this.groups[groupId].visible === true && (this.linegraphOptions.visibility[groupId] === undefined || this.linegraphOptions.visibility[groupId] === true)) {
        this.groups[groupId].getLegend(iconWidth, iconHeight, this.framework, x, y);
        y += iconHeight + iconOffset;
      }
    }

    DOMutil.cleanupElements(this.svgElements);
    this.iconsRemoved = false;
  }

  _cleanupIcons() {
    if (this.iconsRemoved === false) {
      DOMutil.prepareElements(this.svgElements);
      DOMutil.cleanupElements(this.svgElements);
      this.iconsRemoved = true;
    }
  }

  /**
   * Create the HTML DOM for the DataAxis
   */
  show() {
    this.hidden = false;
    if (!this.dom.frame.parentNode) {
      if (this.options.orientation === 'left') {
        this.body.dom.left.appendChild(this.dom.frame);
      }
      else {
        this.body.dom.right.appendChild(this.dom.frame);
      }
    }

    if (!this.dom.lineContainer.parentNode) {
      this.body.dom.backgroundHorizontal.appendChild(this.dom.lineContainer);
    }
    this.dom.lineContainer.style.display = 'block';
  }

  /**
   * Create the HTML DOM for the DataAxis
   */
  hide() {
    this.hidden = true;
    if (this.dom.frame.parentNode) {
      this.dom.frame.parentNode.removeChild(this.dom.frame);
    }

    this.dom.lineContainer.style.display = 'none';
  }

  /**
   * Set a range (start and end)
   * @param {number} start
   * @param {number} end
   */
  setRange(start, end) {
    this.range.start = start;
    this.range.end = end;
  }

  /**
   * Repaint the component
   * @return {boolean} Returns true if the component is resized
   */
  redraw() {
    let resized = false;
    let activeGroups = 0;

    // Make sure the line container adheres to the vertical scrolling.
    this.dom.lineContainer.style.top = `${this.body.domProps.scrollTop}px`;

    for (const groupId in this.groups) {
      if (this.groups.hasOwnProperty(groupId)) {
        if (this.groups[groupId].visible === true && (this.linegraphOptions.visibility[groupId] === undefined || this.linegraphOptions.visibility[groupId] === true)) {
          activeGroups++;
        }
      }
    }
    if (this.amountOfGroups === 0 || activeGroups === 0) {
      this.hide();
    }
    else {
      this.show();
      this.height = Number(this.linegraphSVG.style.height.replace("px", ""));

      // svg offsetheight did not work in firefox and explorer...
      this.dom.lineContainer.style.height = `${this.height}px`;
      this.width = this.options.visible === true ? Number((`${this.options.width}`).replace("px", "")) : 0;

      const props = this.props;
      const frame = this.dom.frame;

      // update classname
      frame.className = 'vis-data-axis';

      // calculate character width and height
      this._calculateCharSize();

      const orientation = this.options.orientation;
      const showMinorLabels = this.options.showMinorLabels;
      const showMajorLabels = this.options.showMajorLabels;

      // determine the width and height of the elements for the axis
      props.minorLabelHeight = showMinorLabels ? props.minorCharHeight : 0;
      props.majorLabelHeight = showMajorLabels ? props.majorCharHeight : 0;

      props.minorLineWidth = this.body.dom.backgroundHorizontal.offsetWidth - this.lineOffset - this.width + 2 * this.options.minorLinesOffset;
      props.minorLineHeight = 1;
      props.majorLineWidth = this.body.dom.backgroundHorizontal.offsetWidth - this.lineOffset - this.width + 2 * this.options.majorLinesOffset;
      props.majorLineHeight = 1;

      //  take frame offline while updating (is almost twice as fast)
      if (orientation === 'left') {
        frame.style.top = '0';
        frame.style.left = '0';
        frame.style.bottom = '';
        frame.style.width = `${this.width}px`;
        frame.style.height = `${this.height}px`;
        this.props.width = this.body.domProps.left.width;
        this.props.height = this.body.domProps.left.height;
      }
      else { // right
        frame.style.top = '';
        frame.style.bottom = '0';
        frame.style.left = '0';
        frame.style.width = `${this.width}px`;
        frame.style.height = `${this.height}px`;
        this.props.width = this.body.domProps.right.width;
        this.props.height = this.body.domProps.right.height;
      }

      resized = this._redrawLabels();
      resized = this._isResized() || resized;

      if (this.options.icons === true) {
        this._redrawGroupIcons();
      }
      else {
        this._cleanupIcons();
      }

      this._redrawTitle(orientation);
    }
    return resized;
  }

  /**
   * Repaint major and minor text labels and vertical grid lines
   *
   * @returns {boolean}
   * @private
   */
  _redrawLabels() {
    let resized = false;
    DOMutil.prepareElements(this.DOMelements.lines);
    DOMutil.prepareElements(this.DOMelements.labels);
    const orientation = this.options['orientation'];
    const customRange = this.options[orientation].range != undefined ? this.options[orientation].range : {};

    //Override range with manual options:
    let autoScaleEnd = true;
    if (customRange.max != undefined) {
      this.range.end = customRange.max;
      autoScaleEnd = false;
    }
    let autoScaleStart = true;
    if (customRange.min != undefined) {
      this.range.start = customRange.min;
      autoScaleStart = false;
    }

    this.scale = new DataScale(
      this.range.start,
      this.range.end,
      autoScaleStart,
      autoScaleEnd,
      this.dom.frame.offsetHeight,
      this.props.majorCharHeight,
      this.options.alignZeros,
      this.options[orientation].format
    );

    if (this.master === false && this.masterAxis != undefined) {
      this.scale.followScale(this.masterAxis.scale);
      this.dom.lineContainer.style.display = 'none';
    } else {
      this.dom.lineContainer.style.display = 'block';
    }

    //Is updated in side-effect of _redrawLabel():
    this.maxLabelSize = 0;

    const lines = this.scale.getLines();
    lines.forEach(
      line=> {
        const y = line.y;
        const isMajor = line.major;
        if (this.options['showMinorLabels'] && isMajor === false) {
          this._redrawLabel(y - 2, line.val, orientation, 'vis-y-axis vis-minor', this.props.minorCharHeight);
        }
        if (isMajor) {
          if (y >= 0) {
            this._redrawLabel(y - 2, line.val, orientation, 'vis-y-axis vis-major', this.props.majorCharHeight);
          }
        }
        if (this.master === true) {
          if (isMajor) {
            this._redrawLine(y, orientation, 'vis-grid vis-horizontal vis-major', this.options.majorLinesOffset, this.props.majorLineWidth);
          }
          else {
            this._redrawLine(y, orientation, 'vis-grid vis-horizontal vis-minor', this.options.minorLinesOffset, this.props.minorLineWidth);
          }
        }
      });

    // Note that title is rotated, so we're using the height, not width!
    let titleWidth = 0;
    if (this.options[orientation].title !== undefined && this.options[orientation].title.text !== undefined) {
      titleWidth = this.props.titleCharHeight;
    }
    const offset = this.options.icons === true ? Math.max(this.options.iconWidth, titleWidth) + this.options.labelOffsetX + 15 : titleWidth + this.options.labelOffsetX + 15;

    // this will resize the yAxis to accommodate the labels.
    if (this.maxLabelSize > (this.width - offset) && this.options.visible === true) {
      this.width = this.maxLabelSize + offset;
      this.options.width = `${this.width}px`;
      DOMutil.cleanupElements(this.DOMelements.lines);
      DOMutil.cleanupElements(this.DOMelements.labels);
      this.redraw();
      resized = true;
    }
    // this will resize the yAxis if it is too big for the labels.
    else if (this.maxLabelSize < (this.width - offset) && this.options.visible === true && this.width > this.minWidth) {
      this.width = Math.max(this.minWidth, this.maxLabelSize + offset);
      this.options.width = `${this.width}px`;
      DOMutil.cleanupElements(this.DOMelements.lines);
      DOMutil.cleanupElements(this.DOMelements.labels);
      this.redraw();
      resized = true;
    }
    else {
      DOMutil.cleanupElements(this.DOMelements.lines);
      DOMutil.cleanupElements(this.DOMelements.labels);
      resized = false;
    }

    return resized;
  }

  convertValue(value) {
    return this.scale.convertValue(value);
  }

  screenToValue(x) {
    return this.scale.screenToValue(x);
  }

  /**
   * Create a label for the axis at position x
   *
   * @param {number} y
   * @param {string} text
   * @param {'top'|'right'|'bottom'|'left'} orientation
   * @param {string} className
   * @param {number} characterHeight
   * @private
   */
  _redrawLabel(y, text, orientation, className, characterHeight) {
    // reuse redundant label
    const label = DOMutil.getDOMElement('div', this.DOMelements.labels, this.dom.frame); //this.dom.redundant.labels.shift();
    label.className = className;
    label.innerHTML = text;
    if (orientation === 'left') {
      label.style.left = `-${this.options.labelOffsetX}px`;
      label.style.textAlign = "right";
    }
    else {
      label.style.right = `-${this.options.labelOffsetX}px`;
      label.style.textAlign = "left";
    }

    label.style.top = `${y - 0.5 * characterHeight + this.options.labelOffsetY}px`;

    text += '';

    const largestWidth = Math.max(this.props.majorCharWidth, this.props.minorCharWidth);
    if (this.maxLabelSize < text.length * largestWidth) {
      this.maxLabelSize = text.length * largestWidth;
    }
  }

  /**
   * Create a minor line for the axis at position y
   * @param {number} y
   * @param {'top'|'right'|'bottom'|'left'} orientation
   * @param {string} className
   * @param {number} offset
   * @param {number} width
   */
  _redrawLine(y, orientation, className, offset, width) {
    if (this.master === true) {
      const line = DOMutil.getDOMElement('div', this.DOMelements.lines, this.dom.lineContainer);  //this.dom.redundant.lines.shift();
      line.className = className;
      line.innerHTML = '';

      if (orientation === 'left') {
        line.style.left = `${this.width - offset}px`;
      }
      else {
        line.style.right = `${this.width - offset}px`;
      }

      line.style.width = `${width}px`;
      line.style.top = `${y}px`;
    }
  }

  /**
   * Create a title for the axis
   * @private
   * @param {'top'|'right'|'bottom'|'left'} orientation
   */
  _redrawTitle(orientation) {
    DOMutil.prepareElements(this.DOMelements.title);

    // Check if the title is defined for this axes
    if (this.options[orientation].title !== undefined && this.options[orientation].title.text !== undefined) {
      const title = DOMutil.getDOMElement('div', this.DOMelements.title, this.dom.frame);
      title.className = `vis-y-axis vis-title vis-${orientation}`;
      title.innerHTML = this.options[orientation].title.text;

      // Add style - if provided
      if (this.options[orientation].title.style !== undefined) {
        util.addCssText(title, this.options[orientation].title.style);
      }

      if (orientation === 'left') {
        title.style.left = `${this.props.titleCharHeight}px`;
      }
      else {
        title.style.right = `${this.props.titleCharHeight}px`;
      }

      title.style.width = `${this.height}px`;
    }

    // we need to clean up in case we did not use all elements.
    DOMutil.cleanupElements(this.DOMelements.title);
  }

  /**
   * Determine the size of text on the axis (both major and minor axis).
   * The size is calculated only once and then cached in this.props.
   * @private
   */
  _calculateCharSize() {
    // determine the char width and height on the minor axis
    if (!('minorCharHeight' in this.props)) {
      const textMinor = document.createTextNode('0');
      const measureCharMinor = document.createElement('div');
      measureCharMinor.className = 'vis-y-axis vis-minor vis-measure';
      measureCharMinor.appendChild(textMinor);
      this.dom.frame.appendChild(measureCharMinor);

      this.props.minorCharHeight = measureCharMinor.clientHeight;
      this.props.minorCharWidth = measureCharMinor.clientWidth;

      this.dom.frame.removeChild(measureCharMinor);
    }

    if (!('majorCharHeight' in this.props)) {
      const textMajor = document.createTextNode('0');
      const measureCharMajor = document.createElement('div');
      measureCharMajor.className = 'vis-y-axis vis-major vis-measure';
      measureCharMajor.appendChild(textMajor);
      this.dom.frame.appendChild(measureCharMajor);

      this.props.majorCharHeight = measureCharMajor.clientHeight;
      this.props.majorCharWidth = measureCharMajor.clientWidth;

      this.dom.frame.removeChild(measureCharMajor);
    }

    if (!('titleCharHeight' in this.props)) {
      const textTitle = document.createTextNode('0');
      const measureCharTitle = document.createElement('div');
      measureCharTitle.className = 'vis-y-axis vis-title vis-measure';
      measureCharTitle.appendChild(textTitle);
      this.dom.frame.appendChild(measureCharTitle);

      this.props.titleCharHeight = measureCharTitle.clientHeight;
      this.props.titleCharWidth = measureCharTitle.clientWidth;

      this.dom.frame.removeChild(measureCharTitle);
    }
  }
}

export default DataAxis;<|MERGE_RESOLUTION|>--- conflicted
+++ resolved
@@ -1,22 +1,13 @@
-<<<<<<< HEAD
-var util = require('vis-util');
-=======
 import util from 'vis-util';
->>>>>>> 0702c851
 import DOMutil from '../../DOMutil';
 import Component from './Component';
 import DataScale from './DataScale';
 
-<<<<<<< HEAD
+import './css/dataaxis.css';
+
 /** A horizontal time axis */
 class DataAxis extends Component {
   /**
-=======
-import './css/dataaxis.css';
-
-/**
- * A horizontal time axis
->>>>>>> 0702c851
  * @param {Object} body
  * @param {Object} [options]        See DataAxis.setOptions for the available
  *                                  options.
