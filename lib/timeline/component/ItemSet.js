--- conflicted
+++ resolved
@@ -244,11 +244,7 @@
     };
 
     this.options.ungroupedHeaderTemplate = options.ungroupedHeaderTemplate;
-<<<<<<< HEAD
   
-=======
-
->>>>>>> 27c3cd29
     // create the HTML DOM
     this._create();
 
@@ -1112,10 +1108,7 @@
     if (this.groupsData) {
       // remove the group holding all ungrouped items
       if (ungrouped) {
-<<<<<<< HEAD
         // I think this is not needed anymore
-=======
->>>>>>> 27c3cd29
         // ungrouped.dispose();
         // delete this.groups[UNGROUPED];
 
@@ -2856,7 +2849,6 @@
       });
     }
 
-<<<<<<< HEAD
     const ungrouped = this.dom.ungrouped;
     const ungroupedRect = ungrouped.getBoundingClientRect();
 
@@ -2867,8 +2859,6 @@
       return this.groups[UNGROUPED];
     }
 
-=======
->>>>>>> 27c3cd29
     for (let i = 0; i < groupIds.length; i++) {
       const groupId = groupIds[i];
       const group = this.groups[groupId];
