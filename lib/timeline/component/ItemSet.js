import Hammer from '../../module/hammer';
<<<<<<< HEAD
var util = require('vis-util');
var { DataSet }  = require('vis-data');
var { DataView } = require('vis-data');
=======
import util from 'vis-util';
import { DataSet }  from 'vis-data';
import { DataView } from 'vis-data';
>>>>>>> 0702c851
import TimeStep from '../TimeStep';
import Component from './Component';
import Group from './Group';
import BackgroundGroup from './BackgroundGroup';
import BoxItem from './item/BoxItem';
import PointItem from './item/PointItem';
import RangeItem from './item/RangeItem';
import BackgroundItem from './item/BackgroundItem';
import Popup from '../../shared/Popup';

<<<<<<< HEAD
import ClusterGenerator from './ClusterGenerator';

const UNGROUPED = '__ungrouped__';   // reserved group id for ungrouped items
const BACKGROUND = '__background__'; // reserved group id for background items without group

export const ReservedGroupIds = {
  UNGROUPED,
  BACKGROUND
}
=======
import './css/itemset.css';
import './css/labelset.css';

var UNGROUPED = '__ungrouped__';   // reserved group id for ungrouped items
var BACKGROUND = '__background__'; // reserved group id for background items without group
>>>>>>> 0702c851

/**
 * An ItemSet holds a set of items and ranges which can be displayed in a
 * range. The width is determined by the parent of the ItemSet, and the height
 * is determined by the size of the items.
 */
class ItemSet extends Component {
  /**
 * @param {{dom: Object, domProps: Object, emitter: Emitter, range: Range}} body
 * @param {Object} [options]      See ItemSet.setOptions for the available options.
 * @constructor ItemSet
 * @extends Component
 */
  constructor(body, options) {
    super()
    this.body = body;
    this.defaultOptions = {
      type: null,  // 'box', 'point', 'range', 'background'
      orientation: {
        item: 'bottom'   // item orientation: 'top' or 'bottom'
      },
      align: 'auto', // alignment of box items
      stack: true,
      stackSubgroups: true,
      groupOrderSwap(fromGroup, toGroup, groups) {  // eslint-disable-line no-unused-vars
        const targetOrder = toGroup.order;
        toGroup.order = fromGroup.order;
        fromGroup.order = targetOrder;
      },
      groupOrder: 'order',

      selectable: true,
      multiselect: false,
      itemsAlwaysDraggable: {
        item: false,
        range: false,
      },

      editable: {
        updateTime: false,
        updateGroup: false,
        add: false,
        remove: false,
        overrideItems: false
      },

      groupEditable: {
        order: false,
        add: false,
        remove: false
      },

      snap: TimeStep.snap,

      // Only called when `objectData.target === 'item'.
      onDropObjectOnItem(objectData, item, callback) {
        callback(item)
      },
      onAdd(item, callback) {
        callback(item);
      },
      onUpdate(item, callback) {
        callback(item);
      },
      onMove(item, callback) {
        callback(item);
      },
      onRemove(item, callback) {
        callback(item);
      },
      onMoving(item, callback) {
        callback(item);
      },
      onAddGroup(item, callback) {
        callback(item);
      },
      onMoveGroup(item, callback) {
        callback(item);
      },
      onRemoveGroup(item, callback) {
        callback(item);
      },

      margin: {
        item: {
          horizontal: 10,
          vertical: 10
        },
        axis: 20
      },

      showTooltips: true,

      tooltip: {
        followMouse: false,
        overflowMethod: 'flip',
        delay: 500
      },

      tooltipOnItemUpdateTime: false
    };

    // options is shared by this ItemSet and all its items
    this.options = util.extend({}, this.defaultOptions);
    this.options.rtl = options.rtl;
    this.options.onTimeout = options.onTimeout;
    
    // options for getting items from the DataSet with the correct type
    this.itemOptions = {
      type: {start: 'Date', end: 'Date'}
    };
    
    this.conversion = {
      toScreen: body.util.toScreen,
      toTime: body.util.toTime
    };
    this.dom = {};
    this.props = {};
    this.hammer = null;
    
    const me = this;
    this.itemsData = null;    // DataSet
    this.groupsData = null;   // DataSet
    this.itemsSettingTime = null;
    this.initialItemSetDrawn = false;
    this.userContinueNotBail = null;  
    
    // listeners for the DataSet of the items
    this.itemListeners = {
      'add'(event, params, senderId) {  // eslint-disable-line no-unused-vars
        me._onAdd(params.items);
        if (me.options.cluster) {
          me.clusterGenerator.setItems(me.items, { applyOnChangedLevel: false });
        }
        me.redraw();
      },
      'update'(event, params, senderId) {  // eslint-disable-line no-unused-vars
        me._onUpdate(params.items);
        if (me.options.cluster) {
          me.clusterGenerator.setItems(me.items, { applyOnChangedLevel: false });
        }
        me.redraw();
      },
      'remove'(event, params, senderId) {  // eslint-disable-line no-unused-vars
        me._onRemove(params.items);
        if (me.options.cluster) {
          me.clusterGenerator.setItems(me.items, { applyOnChangedLevel: false });
        }
        me.redraw();
      }
    };

    // listeners for the DataSet of the groups
    this.groupListeners = {
      'add'(event, params, senderId) {  // eslint-disable-line no-unused-vars
        me._onAddGroups(params.items);
        
        if (me.groupsData && me.groupsData.length > 0) {
            const groupsData = me.groupsData.getDataSet();
            groupsData.get().forEach(groupData => {
            if (groupData.nestedGroups) {
              if (groupData.showNested != false) {
                groupData.showNested = true;
              }
              let updatedGroups = [];
              groupData.nestedGroups.forEach(nestedGroupId => {
                const updatedNestedGroup = groupsData.get(nestedGroupId);
                if (!updatedNestedGroup) { return; }
                updatedNestedGroup.nestedInGroup = groupData.id;
                if (groupData.showNested == false) {
                  updatedNestedGroup.visible = false;
                }
                updatedGroups = updatedGroups.concat(updatedNestedGroup);
              });
              groupsData.update(updatedGroups, senderId);
            }
          });
        }
      },
      'update'(event, params, senderId) {  // eslint-disable-line no-unused-vars
        me._onUpdateGroups(params.items);
      },
      'remove'(event, params, senderId) {  // eslint-disable-line no-unused-vars
        me._onRemoveGroups(params.items);
      }
    };

    this.items = {};      // object with an Item for every data item
    this.groups = {};     // Group object for every group
    this.groupIds = [];

    this.selection = [];  // list with the ids of all selected nodes

    this.popup = null;
    this.popupTimer = null;

    this.touchParams = {}; // stores properties while dragging
    this.groupTouchParams = {
      group: null,
      isDragging: false
    };
  
    // create the HTML DOM
    this._create();

    this.setOptions(options);
    this.clusters = [];
  }

  /**
   * Create the HTML DOM for the ItemSet
   */
  _create() {
    const frame = document.createElement('div');
    frame.className = 'vis-itemset';
    frame['vis-itemset'] = this;
    this.dom.frame = frame;

    // create background panel
    const background = document.createElement('div');
    background.className = 'vis-background';
    frame.appendChild(background);
    this.dom.background = background;

    // create foreground panel
    const foreground = document.createElement('div');
    foreground.className = 'vis-foreground';
    frame.appendChild(foreground);
    this.dom.foreground = foreground;

    // create axis panel
    const axis = document.createElement('div');
    axis.className = 'vis-axis';
    this.dom.axis = axis;

    // create labelset
    const labelSet = document.createElement('div');
    labelSet.className = 'vis-labelset';
    this.dom.labelSet = labelSet;

    // create ungrouped Group
    this._updateUngrouped();

    // create background Group
    const backgroundGroup = new BackgroundGroup(BACKGROUND, null, this);
    backgroundGroup.show();
    this.groups[BACKGROUND] = backgroundGroup;

    // attach event listeners
    // Note: we bind to the centerContainer for the case where the height
    //       of the center container is larger than of the ItemSet, so we
    //       can click in the empty area to create a new item or deselect an item.
    this.hammer = new Hammer(this.body.dom.centerContainer);

    // drag items when selected
    this.hammer.on('hammer.input', event => {
      if (event.isFirst) {
        this._onTouch(event);
      }
    });
    this.hammer.on('panstart', this._onDragStart.bind(this));
    this.hammer.on('panmove',  this._onDrag.bind(this));
    this.hammer.on('panend',   this._onDragEnd.bind(this));
    this.hammer.get('pan').set({threshold:5, direction: Hammer.ALL});

    // single select (or unselect) when tapping an item
    this.hammer.on('tap',  this._onSelectItem.bind(this));

    // multi select when holding mouse/touch, or on ctrl+click
    this.hammer.on('press', this._onMultiSelectItem.bind(this));

    // add item on doubletap
    this.hammer.on('doubletap', this._onAddItem.bind(this));

    if (this.options.rtl) {
      this.groupHammer = new Hammer(this.body.dom.rightContainer);
    } else {
      this.groupHammer = new Hammer(this.body.dom.leftContainer);
    }
    
    this.groupHammer.on('tap',      this._onGroupClick.bind(this));
    this.groupHammer.on('panstart', this._onGroupDragStart.bind(this));
    this.groupHammer.on('panmove',  this._onGroupDrag.bind(this));
    this.groupHammer.on('panend',   this._onGroupDragEnd.bind(this));
    this.groupHammer.get('pan').set({threshold:5, direction: Hammer.DIRECTION_VERTICAL});
    
    this.body.dom.centerContainer.addEventListener('mouseover', this._onMouseOver.bind(this));
    this.body.dom.centerContainer.addEventListener('mouseout', this._onMouseOut.bind(this));
    this.body.dom.centerContainer.addEventListener('mousemove', this._onMouseMove.bind(this));
    // right-click on timeline 
    this.body.dom.centerContainer.addEventListener('contextmenu', this._onDragEnd.bind(this));

    this.body.dom.centerContainer.addEventListener('mousewheel', this._onMouseWheel.bind(this));

    // attach to the DOM
    this.show();
  }

  /**
   * Set options for the ItemSet. Existing options will be extended/overwritten.
   * @param {Object} [options] The following options are available:
   *                           {string} type
   *                              Default type for the items. Choose from 'box'
   *                              (default), 'point', 'range', or 'background'.
   *                              The default style can be overwritten by
   *                              individual items.
   *                           {string} align
   *                              Alignment for the items, only applicable for
   *                              BoxItem. Choose 'center' (default), 'left', or
   *                              'right'.
   *                           {string} orientation.item
   *                              Orientation of the item set. Choose 'top' or
   *                              'bottom' (default).
   *                           {Function} groupOrder
   *                              A sorting function for ordering groups
   *                           {boolean} stack
   *                              If true (default), items will be stacked on
   *                              top of each other.
   *                           {number} margin.axis
   *                              Margin between the axis and the items in pixels.
   *                              Default is 20.
   *                           {number} margin.item.horizontal
   *                              Horizontal margin between items in pixels.
   *                              Default is 10.
   *                           {number} margin.item.vertical
   *                              Vertical Margin between items in pixels.
   *                              Default is 10.
   *                           {number} margin.item
   *                              Margin between items in pixels in both horizontal
   *                              and vertical direction. Default is 10.
   *                           {number} margin
   *                              Set margin for both axis and items in pixels.
   *                           {boolean} selectable
   *                              If true (default), items can be selected.
   *                           {boolean} multiselect
   *                              If true, multiple items can be selected.
   *                              False by default.
   *                           {boolean} editable
   *                              Set all editable options to true or false
   *                           {boolean} editable.updateTime
   *                              Allow dragging an item to an other moment in time
   *                           {boolean} editable.updateGroup
   *                              Allow dragging an item to an other group
   *                           {boolean} editable.add
   *                              Allow creating new items on double tap
   *                           {boolean} editable.remove
   *                              Allow removing items by clicking the delete button
   *                              top right of a selected item.
   *                           {Function(item: Item, callback: Function)} onAdd
   *                              Callback function triggered when an item is about to be added:
   *                              when the user double taps an empty space in the Timeline.
   *                           {Function(item: Item, callback: Function)} onUpdate
   *                              Callback function fired when an item is about to be updated.
   *                              This function typically has to show a dialog where the user
   *                              change the item. If not implemented, nothing happens.
   *                           {Function(item: Item, callback: Function)} onMove
   *                              Fired when an item has been moved. If not implemented,
   *                              the move action will be accepted.
   *                           {Function(item: Item, callback: Function)} onRemove
   *                              Fired when an item is about to be deleted.
   *                              If not implemented, the item will be always removed.
   */
  setOptions(options) {
    if (options) {
      // copy all options that we know
      const fields = [
        'type', 'rtl', 'align', 'order', 'stack', 'stackSubgroups', 'selectable', 'multiselect',
        'multiselectPerGroup', 'groupOrder', 'dataAttributes', 'template', 'groupTemplate', 'visibleFrameTemplate',
        'hide', 'snap', 'groupOrderSwap', 'showTooltips', 'tooltip', 'tooltipOnItemUpdateTime', 'groupHeightMode', 'onTimeout'
      ];
      util.selectiveExtend(fields, this.options, options);

      if ('itemsAlwaysDraggable' in options) {
        if (typeof options.itemsAlwaysDraggable === 'boolean') {
          this.options.itemsAlwaysDraggable.item = options.itemsAlwaysDraggable;
          this.options.itemsAlwaysDraggable.range = false;
        }
        else if (typeof options.itemsAlwaysDraggable === 'object') {
          util.selectiveExtend(['item', 'range'], this.options.itemsAlwaysDraggable, options.itemsAlwaysDraggable);
          // only allow range always draggable when item is always draggable as well
          if (! this.options.itemsAlwaysDraggable.item) {
            this.options.itemsAlwaysDraggable.range = false;
          }
        }
      }

      if ('orientation' in options) {
        if (typeof options.orientation === 'string') {
          this.options.orientation.item = options.orientation === 'top' ? 'top' : 'bottom';
        }
        else if (typeof options.orientation === 'object' && 'item' in options.orientation) {
          this.options.orientation.item = options.orientation.item;
        }
      }

      if ('margin' in options) {
        if (typeof options.margin === 'number') {
          this.options.margin.axis = options.margin;
          this.options.margin.item.horizontal = options.margin;
          this.options.margin.item.vertical = options.margin;
        }
        else if (typeof options.margin === 'object') {
          util.selectiveExtend(['axis'], this.options.margin, options.margin);
          if ('item' in options.margin) {
            if (typeof options.margin.item === 'number') {
              this.options.margin.item.horizontal = options.margin.item;
              this.options.margin.item.vertical = options.margin.item;
            }
            else if (typeof options.margin.item === 'object') {
              util.selectiveExtend(['horizontal', 'vertical'], this.options.margin.item, options.margin.item);
            }
          }
        }
      }

      if ('editable' in options) {
        if (typeof options.editable === 'boolean') {
          this.options.editable.updateTime    = options.editable;
          this.options.editable.updateGroup   = options.editable;
          this.options.editable.add           = options.editable;
          this.options.editable.remove        = options.editable;
          this.options.editable.overrideItems = false;
        }
        else if (typeof options.editable === 'object') {
          util.selectiveExtend(['updateTime', 'updateGroup', 'add', 'remove', 'overrideItems'], this.options.editable, options.editable);
        }
      }

      if ('groupEditable' in options) {
        if (typeof options.groupEditable === 'boolean') {
          this.options.groupEditable.order  = options.groupEditable;
          this.options.groupEditable.add    = options.groupEditable;
          this.options.groupEditable.remove = options.groupEditable;
        }
        else if (typeof options.groupEditable === 'object') {
          util.selectiveExtend(['order', 'add', 'remove'], this.options.groupEditable, options.groupEditable);
        }
      }

      // callback functions
      const addCallback = name => {
        const fn = options[name];
        if (fn) {
          if (!(typeof fn === 'function')) {
            throw new Error(`option ${name} must be a function ${name}(item, callback)`);
          }
          this.options[name] = fn;
        }
      };
      ['onDropObjectOnItem', 'onAdd', 'onUpdate', 'onRemove', 'onMove', 'onMoving', 'onAddGroup', 'onMoveGroup', 'onRemoveGroup'].forEach(addCallback);

      if (options.cluster) {
        Object.assign(this.options, {
          cluster: options.cluster
        });
        if (!this.clusterGenerator) {
          this.clusterGenerator = new ClusterGenerator(this);
        } 
        this.clusterGenerator.setItems(this.items, { applyOnChangedLevel: false });
        this.markDirty({ refreshItems: true, restackGroups: true });

        this.redraw();
      } else if (this.clusterGenerator) {
        this._detachAllClusters();
        this.clusters = [];
        this.clusterGenerator = null;
        this.options.cluster = undefined;
        this.markDirty({ refreshItems: true, restackGroups: true });

        this.redraw();
      } else {
        // force the itemSet to refresh: options like orientation and margins may be changed
        this.markDirty();
      }
    }
  }

  /**
   * Mark the ItemSet dirty so it will refresh everything with next redraw.
   * Optionally, all items can be marked as dirty and be refreshed.
   * @param {{refreshItems: boolean}} [options]
   */
  markDirty(options) {
    this.groupIds = [];

    if (options) {
      if (options.refreshItems) {
        util.forEach(this.items, item => {
          item.dirty = true;
          if (item.displayed) item.redraw();
        });
      }
      
      if (options.restackGroups) {
        util.forEach(this.groups, (group, key) => {
          if (key === BACKGROUND) return;
          group.stackDirty = true;
        });
      }
    }
  }

  /**
   * Destroy the ItemSet
   */
  destroy() {
    this.clearPopupTimer();
    this.hide();
    this.setItems(null);
    this.setGroups(null);

    this.hammer && this.hammer.destroy();
    this.groupHammer && this.groupHammer.destroy();
    this.hammer = null;

    this.body = null;
    this.conversion = null;
  }

  /**
   * Hide the component from the DOM
   */
  hide() {
    // remove the frame containing the items
    if (this.dom.frame.parentNode) {
      this.dom.frame.parentNode.removeChild(this.dom.frame);
    }

    // remove the axis with dots
    if (this.dom.axis.parentNode) {
      this.dom.axis.parentNode.removeChild(this.dom.axis);
    }

    // remove the labelset containing all group labels
    if (this.dom.labelSet.parentNode) {
      this.dom.labelSet.parentNode.removeChild(this.dom.labelSet);
    }
  }

  /**
   * Show the component in the DOM (when not already visible).
   */
  show() {
    // show frame containing the items
    if (!this.dom.frame.parentNode) {
      this.body.dom.center.appendChild(this.dom.frame);
    }

    // show axis with dots
    if (!this.dom.axis.parentNode) {
      this.body.dom.backgroundVertical.appendChild(this.dom.axis);
    }

    // show labelset containing labels
    if (!this.dom.labelSet.parentNode) {
      if (this.options.rtl) {
        this.body.dom.right.appendChild(this.dom.labelSet);
      } else {
        this.body.dom.left.appendChild(this.dom.labelSet);
      }
    }
  }

  /**
   * Activates the popup timer to show the given popup after a fixed time.
   */
  setPopupTimer(popup) {
    this.clearPopupTimer();
    if (popup) {
      const delay = this.options.tooltip.delay || typeof this.options.tooltip.delay === 'number' ?
            this.options.tooltip.delay :
            500;
      this.popupTimer = setTimeout(
        function () {
          popup.show()
        }, delay);
    }
  }

  /**
   * Clears the popup timer for the tooltip.
   */
  clearPopupTimer() {
    if (this.popupTimer != null) {
        clearTimeout(this.popupTimer);
        this.popupTimer = null;
    }
  }
  
  /**
   * Set selected items by their id. Replaces the current selection
   * Unknown id's are silently ignored.
   * @param {string[] | string} [ids] An array with zero or more id's of the items to be
   *                                  selected, or a single item id. If ids is undefined
   *                                  or an empty array, all items will be unselected.
   */
  setSelection(ids) {
    if (ids == undefined) { 
      ids = [];
    }
    
    if (!Array.isArray(ids)) {
      ids = [ids];
    }
  

    const idsToDeselect = this.selection.filter(id => ids.indexOf(id) === -1);

    // unselect currently selected items
    for (let selectedId of idsToDeselect) {
      const item = this.getItemById(selectedId);
      if (item) {
        item.unselect();
      }
    }
  
    // select items
    this.selection = [ ...ids ];
    for (let id of ids) {
      const item = this.getItemById(id);
      if (item) {
        item.select();
      }
    }
  }

  /**
   * Get the selected items by their id
   * @return {Array} ids  The ids of the selected items
   */
  getSelection() {
    return this.selection.concat([]);
  }

  /**
   * Get the id's of the currently visible items.
   * @returns {Array} The ids of the visible items
   */
  getVisibleItems() {
    const range = this.body.range.getRange();
    let right;
    let left;

    if (this.options.rtl) { 
      right  = this.body.util.toScreen(range.start);
      left = this.body.util.toScreen(range.end);
    } else {
      left  = this.body.util.toScreen(range.start);
      right = this.body.util.toScreen(range.end);
    }

    const ids = [];
    for (const groupId in this.groups) {
      if (this.groups.hasOwnProperty(groupId)) {
        const group = this.groups[groupId];
        const rawVisibleItems = group.isVisible ? group.visibleItems : [];

        // filter the "raw" set with visibleItems into a set which is really
        // visible by pixels
        for (const item of rawVisibleItems) {
          // TODO: also check whether visible vertically
          if (this.options.rtl) { 
            if ((item.right < left) && (item.right + item.width > right)) {
              ids.push(item.id);
            }
          } else {
            if ((item.left < right) && (item.left + item.width > left)) {
              ids.push(item.id);
            }
          }
        }
      }
    }

    return ids;
  }

  /**
   * Get the id's of the currently visible groups.
   * @returns {Array} The ids of the visible groups
   */
  getVisibleGroups() {
    const ids = [];

    for (const groupId in this.groups) {
      if (this.groups.hasOwnProperty(groupId)) {
        const group = this.groups[groupId];
        if (group.isVisible) {
          ids.push(groupId)
        }
      }
    }

    return ids;
  }
  
  getItemById(id) {
    return this.items[id] || this.clusters.find(cluster => cluster.id === id);
  } 

  /**
   * Deselect a selected item
   * @param {string | number} id
   * @private
   */
  _deselect(id) {
    const selection = this.selection;
    for (let i = 0, ii = selection.length; i < ii; i++) {
      if (selection[i] == id) { // non-strict comparison!
        selection.splice(i, 1);
        break;
      }
    }
  }

  /**
   * Repaint the component
   * @return {boolean} Returns true if the component is resized
   */
  redraw() {
    const margin = this.options.margin;
    const range = this.body.range;
    const asSize = util.option.asSize;
    const options = this.options;
    const orientation = options.orientation.item;
    let resized = false;
    const frame = this.dom.frame;

    // recalculate absolute position (before redrawing groups)
    this.props.top = this.body.domProps.top.height + this.body.domProps.border.top;

    if (this.options.rtl) {
      this.props.right = this.body.domProps.right.width + this.body.domProps.border.right;
    } else {
      this.props.left = this.body.domProps.left.width + this.body.domProps.border.left;
    }

    // update class name
    frame.className = 'vis-itemset';

    if (this.options.cluster) {
      this._clusterItems();
    }

    // reorder the groups (if needed)
    resized = this._orderGroups() || resized;

    // check whether zoomed (in that case we need to re-stack everything)
    // TODO: would be nicer to get this as a trigger from Range
    const visibleInterval = range.end - range.start;
    const zoomed = (visibleInterval != this.lastVisibleInterval) || (this.props.width != this.props.lastWidth);
    const scrolled = range.start != this.lastRangeStart;
    const changedStackOption = options.stack != this.lastStack;
    const changedStackSubgroupsOption = options.stackSubgroups != this.lastStackSubgroups;
    const forceRestack = (zoomed || scrolled || changedStackOption || changedStackSubgroupsOption);
    this.lastVisibleInterval = visibleInterval;
    this.lastRangeStart = range.start;
    this.lastStack = options.stack;
    this.lastStackSubgroups = options.stackSubgroups;

    this.props.lastWidth = this.props.width;
    const firstGroup = this._firstGroup();
    const firstMargin = {
      item: margin.item,
      axis: margin.axis
    };
    const nonFirstMargin = {
      item: margin.item,
      axis: margin.item.vertical / 2
    };
    let height = 0;
    const minHeight = margin.axis + margin.item.vertical;

    // redraw the background group
    this.groups[BACKGROUND].redraw(range, nonFirstMargin, forceRestack);

    const redrawQueue = {};
    let redrawQueueLength = 0;

    // collect redraw functions
    util.forEach(this.groups, (group, key) => {
      if (key === BACKGROUND) return;
      const groupMargin = group == firstGroup ? firstMargin : nonFirstMargin;
      const returnQueue = true;
      redrawQueue[key] = group.redraw(range, groupMargin, forceRestack, returnQueue);
      redrawQueueLength = redrawQueue[key].length;
    });

    const needRedraw = redrawQueueLength > 0;
    if (needRedraw) {
      const redrawResults = {};

      for (let i = 0; i < redrawQueueLength; i++) {
        util.forEach(redrawQueue, (fns, key) => {
          redrawResults[key] = fns[i]();
        });
      }

      // redraw all regular groups
      util.forEach(this.groups, (group, key) => {
        if (key === BACKGROUND) return;
        const groupResized = redrawResults[key];
        resized = groupResized || resized;
        height += group.height;
      });
      height = Math.max(height, minHeight);
    }

    height = Math.max(height, minHeight);

    // update frame height
    frame.style.height  = asSize(height);

    // calculate actual size
    this.props.width = frame.offsetWidth;
    this.props.height = height;

    // reposition axis
    this.dom.axis.style.top = asSize((orientation == 'top') ?
        (this.body.domProps.top.height + this.body.domProps.border.top) :
        (this.body.domProps.top.height + this.body.domProps.centerContainer.height));
    if (this.options.rtl) {
      this.dom.axis.style.right = '0';
    } else {
      this.dom.axis.style.left = '0';
    }

    this.initialItemSetDrawn = true;
    // check if this component is resized
    resized = this._isResized() || resized;

    return resized;
  }

  /**
   * Get the first group, aligned with the axis
   * @return {Group | null} firstGroup
   * @private
   */
  _firstGroup() {
    const firstGroupIndex = (this.options.orientation.item == 'top') ? 0 : (this.groupIds.length - 1);
    const firstGroupId = this.groupIds[firstGroupIndex];
    const firstGroup = this.groups[firstGroupId] || this.groups[UNGROUPED];

    return firstGroup || null;
  }

  /**
   * Create or delete the group holding all ungrouped items. This group is used when
   * there are no groups specified.
   * @protected
   */
  _updateUngrouped() {
    let ungrouped = this.groups[UNGROUPED];
    let item;
    let itemId;

    if (this.groupsData) {
      // remove the group holding all ungrouped items
      if (ungrouped) {
        ungrouped.hide();
        delete this.groups[UNGROUPED];

        for (itemId in this.items) {
          if (this.items.hasOwnProperty(itemId)) {
            item = this.items[itemId];
            item.parent && item.parent.remove(item);
            const groupId = this.getGroupId(item.data);
            const group = this.groups[groupId];
            group && group.add(item) || item.hide();
          }
        }
      }
    }
    else {
      // create a group holding all (unfiltered) items
      if (!ungrouped) {
        const id = null;
        const data = null;
        ungrouped = new Group(id, data, this);
        this.groups[UNGROUPED] = ungrouped;

        for (itemId in this.items) {
          if (this.items.hasOwnProperty(itemId)) {
            item = this.items[itemId];
            ungrouped.add(item);
          }
        }

        ungrouped.show();
      }
    }
  }

  /**
   * Get the element for the labelset
   * @return {HTMLElement} labelSet
   */
  getLabelSet() {
    return this.dom.labelSet;
  }

  /**
   * Set items
   * @param {vis.DataSet | null} items
   */
  setItems(items) {
    this.itemsSettingTime = new Date();
    const me = this;
    let ids;
    const oldItemsData = this.itemsData;

    // replace the dataset
    if (!items) {
      this.itemsData = null;
    }
    else if (items instanceof DataSet || items instanceof DataView) {
      this.itemsData = items;
    }
    else {
      throw new TypeError('Data must be an instance of DataSet or DataView');
    }

    if (oldItemsData) {
      // unsubscribe from old dataset
      util.forEach(this.itemListeners, (callback, event) => {
        oldItemsData.off(event, callback);
      });

      // remove all drawn items
      ids = oldItemsData.getIds();
      this._onRemove(ids);
    }

    if (this.itemsData) {
      // subscribe to new dataset
      const id = this.id;
      util.forEach(this.itemListeners, (callback, event) => {
        me.itemsData.on(event, callback, id);
      });

      // add all new items
      ids = this.itemsData.getIds();
      this._onAdd(ids);

      // update the group holding all ungrouped items
      this._updateUngrouped();
    }

    this.body.emitter.emit('_change', {queue: true});
  }

  /**
   * Get the current items
   * @returns {vis.DataSet | null}
   */
  getItems() {
    return this.itemsData;
  }

  /**
   * Set groups
   * @param {vis.DataSet} groups
   */
  setGroups(groups) {
    const me = this;
    let ids;

    // unsubscribe from current dataset
    if (this.groupsData) {
      util.forEach(this.groupListeners, (callback, event) => {
        me.groupsData.off(event, callback);
      });

      // remove all drawn groups
      ids = this.groupsData.getIds();
      this.groupsData = null;
      this._onRemoveGroups(ids); // note: this will cause a redraw
    }

    // replace the dataset
    if (!groups) {
      this.groupsData = null;
    }
    else if (groups instanceof DataSet || groups instanceof DataView) {
      this.groupsData = groups;
    }
    else {
      throw new TypeError('Data must be an instance of DataSet or DataView');
    }

    if (this.groupsData) {
      // go over all groups nesting
      let groupsData = this.groupsData;
      if (this.groupsData instanceof DataView) {
        groupsData = this.groupsData.getDataSet()
      }

      groupsData.get().forEach(group => {
        if (group.nestedGroups) {
          group.nestedGroups.forEach(nestedGroupId => {
            const updatedNestedGroup = groupsData.get(nestedGroupId);
            updatedNestedGroup.nestedInGroup = group.id;
            if (group.showNested == false) {
              updatedNestedGroup.visible = false;
            }
            groupsData.update(updatedNestedGroup);
          })
        }
      });

      // subscribe to new dataset
      const id = this.id;
      util.forEach(this.groupListeners, (callback, event) => {
        me.groupsData.on(event, callback, id);
      });

      // draw all ms
      ids = this.groupsData.getIds();
      this._onAddGroups(ids);
    }

    // update the group holding all ungrouped items
    this._updateUngrouped();

    // update the order of all items in each group
    this._order();

    if (this.options.cluster) {
      this.clusterGenerator.updateData();
      this._clusterItems();
      this.markDirty({ refreshItems: true, restackGroups: true });
    }

    this.body.emitter.emit('_change', {queue: true});
  }

  /**
   * Get the current groups
   * @returns {vis.DataSet | null} groups
   */
  getGroups() {
    return this.groupsData;
  }

  /**
   * Remove an item by its id
   * @param {string | number} id
   */
  removeItem(id) {
    const item = this.itemsData.get(id);
    const dataset = this.itemsData.getDataSet();

    if (item) {
      // confirm deletion
      this.options.onRemove(item, item => {
        if (item) {
          // remove by id here, it is possible that an item has no id defined
          // itself, so better not delete by the item itself
          dataset.remove(id);
        }
      });
    }
  }

  /**
   * Get the time of an item based on it's data and options.type
   * @param {Object} itemData
   * @returns {string} Returns the type
   * @private
   */
  _getType(itemData) {
    return itemData.type || this.options.type || (itemData.end ? 'range' : 'box');
  }

  /**
   * Get the group id for an item
   * @param {Object} itemData
   * @returns {string} Returns the groupId
   * @private
   */
  getGroupId(itemData) {
    const type = this._getType(itemData);
    if (type == 'background' && itemData.group == undefined) {
     return BACKGROUND;
    }
    else {
      return this.groupsData ? itemData.group : UNGROUPED;
    }
  }

  /**
   * Handle updated items
   * @param {number[]} ids
   * @protected
   */
  _onUpdate(ids) {
    const me = this;

    ids.forEach(id => {
      const itemData = me.itemsData.get(id, me.itemOptions);
      let item = me.items[id];
      const type = itemData ? me._getType(itemData) : null;

      const constructor = ItemSet.types[type];
      let selected;

      if (item) {
        // update item   	
        if (!constructor || !(item instanceof constructor)) {
          // item type has changed, delete the item and recreate it
          selected = item.selected; // preserve selection of this item
          me._removeItem(item);
          item = null;
        }
        else {
          me._updateItem(item, itemData);
        }
      }

      if (!item && itemData) {
        // create item
        if (constructor) {
          item = new constructor(itemData, me.conversion, me.options);
          item.id = id; // TODO: not so nice setting id afterwards

          me._addItem(item, true);
          if (selected) {
            this.selection.push(id);
            item.select();
          }
        }
        else {
          throw new TypeError(`Unknown item type "${type}"`);
        }
      }
    });

    this._order();
    
    if (this.options.cluster) {
      this.clusterGenerator.setItems(this.items, { applyOnChangedLevel: false });
      this._clusterItems();
    }

    this.body.emitter.emit('_change', {queue: true});
  }

  /**
   * Handle removed items
   * @param {number[]} ids
   * @protected
   */
  _onRemove(ids) {
    let count = 0;
    const me = this;
    ids.forEach(id => {
      const item = me.items[id];
      if (item) {
        count++;
        me._removeItem(item);
      }
    });

    if (count) {
      // update order
      this._order();
      this.body.emitter.emit('_change', {queue: true});
    }
  }

  /**
   * Update the order of item in all groups
   * @private
   */
  _order() {
    // reorder the items in all groups
    // TODO: optimization: only reorder groups affected by the changed items
    util.forEach(this.groups, group => {
      group.order();
    });
  }

  /**
   * Handle updated groups
   * @param {number[]} ids
   * @private
   */
  _onUpdateGroups(ids) {
    this._onAddGroups(ids);
  }

  /**
   * Handle changed groups (added or updated)
   * @param {number[]} ids
   * @private
   */
  _onAddGroups(ids) {
    const me = this;

    ids.forEach(id => {
      const groupData = me.groupsData.get(id);
      let group = me.groups[id];

      if (!group) {
        // check for reserved ids
        if (id == UNGROUPED || id == BACKGROUND) {
          throw new Error(`Illegal group id. ${id} is a reserved id.`);
        }

        const groupOptions = Object.create(me.options);
        util.extend(groupOptions, {
          height: null
        });

        group = new Group(id, groupData, me);
        me.groups[id] = group;

        // add items with this groupId to the new group
        for (const itemId in me.items) {
          if (me.items.hasOwnProperty(itemId)) {
            const item = me.items[itemId];
            if (item.data.group == id) {
              group.add(item);
            }
          }
        }

        group.order();
        group.show();
      }
      else {
        // update group
        group.setData(groupData);
      }
    });

    this.body.emitter.emit('_change', {queue: true});
  }

  /**
   * Handle removed groups
   * @param {number[]} ids
   * @private
   */
  _onRemoveGroups(ids) {
    const groups = this.groups;
    ids.forEach(id => {
      const group = groups[id];

      if (group) {
        group.hide();
        delete groups[id];
      }
    });

    if (this.options.cluster) {
      this.clusterGenerator.updateData();
      this._clusterItems();
    } 

    this.markDirty({ restackGroups: !!this.options.cluster });
    this.body.emitter.emit('_change', {queue: true});
  }

  /**
   * Reorder the groups if needed
   * @return {boolean} changed
   * @private
   */
  _orderGroups() {
    if (this.groupsData) {
      // reorder the groups
      let groupIds = this.groupsData.getIds({
        order: this.options.groupOrder
      });

      groupIds = this._orderNestedGroups(groupIds);

      const changed = !util.equalArray(groupIds, this.groupIds);
      if (changed) {
        // hide all groups, removes them from the DOM
        const groups = this.groups;
        groupIds.forEach(groupId => {
          groups[groupId].hide();
        });

        // show the groups again, attach them to the DOM in correct order
        groupIds.forEach(groupId => {
          groups[groupId].show();
        });

        this.groupIds = groupIds;
      }

      return changed;
    }
    else {
      return false;
    }
  }

  /**
   * Reorder the nested groups
   *
   * @param {Array.<number>} groupIds
   * @returns {Array.<number>}
   * @private
   */
  _orderNestedGroups(groupIds) {
    /**
     * Recursively order nested groups
     *
     * @param {ItemSet} t
     * @param {Array.<number>} groupIds
     * @returns {Array.<number>}
     * @private
     */
    function getOrderedNestedGroups(t, groupIds) {
      let result = [];
      groupIds.forEach(groupId => {
        result.push(groupId);
        const groupData = t.groupsData.get(groupId);
        if (groupData.nestedGroups) {
          const nestedGroupIds = t.groupsData.get({
            filter(nestedGroup) {
              return nestedGroup.nestedInGroup == groupId;
            },
            order: t.options.groupOrder
          }).map(nestedGroup => nestedGroup.id);
          result = result.concat(getOrderedNestedGroups(t, nestedGroupIds));
        }
      });

      return result;
    }

    const topGroupIds = groupIds.filter(groupId => !this.groupsData.get(groupId).nestedInGroup);

    return getOrderedNestedGroups(this, topGroupIds);
  }

  /**
   * Add a new item
   * @param {Item} item
   * @param {boolean} batch
   * @private
   */
  _addItem(item, batch = false) {
    this.items[item.id] = item;

    // add to group
    const groupId = this.getGroupId(item.data);
    const group = this.groups[groupId];

    if (!group) {
      item.groupShowing = false;
    } else if (group && group.data && group.data.showNested) {
      item.groupShowing = true;
    }

    if (group) group.add(item, batch);
  }

  /**
   * Update an existing item
   * @param {Item} item
   * @param {Object} itemData
   * @private
   */
  _updateItem(item, itemData) {
    // update the items data (will redraw the item when displayed)
    item.setData(itemData);

    const groupId = this.getGroupId(item.data);
    const group = this.groups[groupId];
    if (!group) {
      item.groupShowing = false;
    } else if (group && group.data && group.data.showNested) {
      item.groupShowing = true;
    }
  }

  /**
   * Delete an item from the ItemSet: remove it from the DOM, from the map
   * with items, and from the map with visible items, and from the selection
   * @param {Item} item
   * @private
   */
  _removeItem(item) {
    // remove from DOM
    item.hide();

    // remove from items
    delete this.items[item.id];

    // remove from selection
    const index = this.selection.indexOf(item.id);
    if (index != -1) this.selection.splice(index, 1);

    // remove from group
    item.parent && item.parent.remove(item);

    // remove Tooltip from DOM
    if (this.popup != null) {
      this.popup.hide();
    }
  }

  /**
   * Create an array containing all items being a range (having an end date)
   * @param {Array.<Object>} array
   * @returns {Array}
   * @private
   */
  _constructByEndArray(array) {
    const endArray = [];

    for (let i = 0; i < array.length; i++) {
      if (array[i] instanceof RangeItem) {
        endArray.push(array[i]);
      }
    }
    return endArray;
  }

  /**
   * Register the clicked item on touch, before dragStart is initiated.
   *
   * dragStart is initiated from a mousemove event, AFTER the mouse/touch is
   * already moving. Therefore, the mouse/touch can sometimes be above an other
   * DOM element than the item itself.
   *
   * @param {Event} event
   * @private
   */
  _onTouch(event) {
    // store the touched item, used in _onDragStart
    this.touchParams.item = this.itemFromTarget(event);
    this.touchParams.dragLeftItem = event.target.dragLeftItem || false;
    this.touchParams.dragRightItem = event.target.dragRightItem || false;
    this.touchParams.itemProps = null;
  }

  /**
   * Given an group id, returns the index it has.
   *
   * @param {number} groupId
   * @returns {number} index / groupId
   * @private
   */
  _getGroupIndex(groupId) {
      for (let i = 0; i < this.groupIds.length; i++) {
          if (groupId == this.groupIds[i])
              return i;
      }
  }

  /**
   * Start dragging the selected events
   * @param {Event} event
   * @private
   */
  _onDragStart(event) {
    if (this.touchParams.itemIsDragging) { return; }
    const item = this.touchParams.item || null;
    const me = this;
    let props;

    if (item && (item.selected || this.options.itemsAlwaysDraggable.item)) {

      if (this.options.editable.overrideItems &&
          !this.options.editable.updateTime &&
          !this.options.editable.updateGroup) {
        return;
      }

      // override options.editable
      if ((item.editable != null && !item.editable.updateTime && !item.editable.updateGroup)
          && !this.options.editable.overrideItems) {
        return;
      }

      const dragLeftItem = this.touchParams.dragLeftItem;
      const dragRightItem = this.touchParams.dragRightItem;
      this.touchParams.itemIsDragging = true;
      this.touchParams.selectedItem = item;

      if (dragLeftItem) {
        props = {
          item: dragLeftItem,
          initialX: event.center.x,
          dragLeft:  true,
          data: this._cloneItemData(item.data)
        };

        this.touchParams.itemProps = [props];
      } else if (dragRightItem) {
        props = {
          item: dragRightItem,
          initialX: event.center.x,
          dragRight: true,
          data: this._cloneItemData(item.data)
        };

        this.touchParams.itemProps = [props];
      } else if (this.options.editable.add && (event.srcEvent.ctrlKey || event.srcEvent.metaKey)) {
        // create a new range item when dragging with ctrl key down
        this._onDragStartAddItem(event);
      } else {
        if(this.groupIds.length < 1) {
          // Mitigates a race condition if _onDragStart() is
          // called after markDirty() without redraw() being called between.
          this.redraw();
        }
        
        const baseGroupIndex = this._getGroupIndex(item.data.group);

        const itemsToDrag = (this.options.itemsAlwaysDraggable.item && !item.selected) ? [item.id] : this.getSelection();

        this.touchParams.itemProps = itemsToDrag.map(id => {
          const item = me.items[id];
          const groupIndex = me._getGroupIndex(item.data.group);
          return {
            item,
            initialX: event.center.x,
            groupOffset: baseGroupIndex-groupIndex,
            data: this._cloneItemData(item.data)
          };
        });
      }

      event.stopPropagation();
    } else if (this.options.editable.add && (event.srcEvent.ctrlKey || event.srcEvent.metaKey)) {
      // create a new range item when dragging with ctrl key down
      this._onDragStartAddItem(event);
    }
  }

  /**
   * Start creating a new range item by dragging.
   * @param {Event} event
   * @private
   */
  _onDragStartAddItem(event) {
    let xAbs;
    let x;
    const snap = this.options.snap || null;

    if (this.options.rtl) {
      xAbs = util.getAbsoluteRight(this.dom.frame);
      x = xAbs - event.center.x  + 10;  // plus 10 to compensate for the drag starting as soon as you've moved 10px
    } else {
      xAbs = util.getAbsoluteLeft(this.dom.frame);
      x = event.center.x - xAbs - 10;  // minus 10 to compensate for the drag starting as soon as you've moved 10px
    }

    const time = this.body.util.toTime(x);
    const scale = this.body.util.getScale();
    const step = this.body.util.getStep();
    const start = snap ? snap(time, scale, step) : time;
    const end = start;

    const itemData = {
      type: 'range',
      start,
      end,
      content: 'new item'
    };

    const id = util.randomUUID();
    itemData[this.itemsData._fieldId] = id;

    const group = this.groupFromTarget(event);
    if (group) {
      itemData.group = group.groupId;
    }
    const newItem = new RangeItem(itemData, this.conversion, this.options);
    newItem.id = id; // TODO: not so nice setting id afterwards
    newItem.data = this._cloneItemData(itemData);
    this._addItem(newItem);
    this.touchParams.selectedItem = newItem;
    
    const props = {
      item: newItem,
      initialX: event.center.x,
      data: newItem.data
    };

    if (this.options.rtl) {
      props.dragLeft = true;
    } else {
      props.dragRight = true;
    }
    this.touchParams.itemProps = [props];

    event.stopPropagation();
  }

  /**
   * Drag selected items
   * @param {Event} event
   * @private
   */
  _onDrag(event) {
    // deactivate tooltip window
    this.clearPopupTimer();
    if (this.popup != null) {
      this.popup.hide();
    }
    
    if (this.touchParams.itemProps) {
      event.stopPropagation();

      const me = this;
      const snap = this.options.snap || null;
      let xOffset;

      if (this.options.rtl) {
        xOffset = this.body.dom.root.offsetLeft + this.body.domProps.right.width;
      } else {
        xOffset = this.body.dom.root.offsetLeft + this.body.domProps.left.width;
      }

      const scale = this.body.util.getScale();
      const step = this.body.util.getStep();

      //only calculate the new group for the item that's actually dragged
      const selectedItem = this.touchParams.selectedItem;
      const updateGroupAllowed = ((this.options.editable.overrideItems || selectedItem.editable == null) && this.options.editable.updateGroup) ||
                               (!this.options.editable.overrideItems && selectedItem.editable != null && selectedItem.editable.updateGroup);
      let newGroupBase = null;
      if (updateGroupAllowed && selectedItem) {
        if (selectedItem.data.group != undefined) {
          // drag from one group to another
          const group = me.groupFromTarget(event);
          if (group) {
            //we know the offset for all items, so the new group for all items
            //will be relative to this one.
            newGroupBase = this._getGroupIndex(group.groupId);
          }
        }
      }

      // move
      this.touchParams.itemProps.forEach(props => {
        const current = me.body.util.toTime(event.center.x - xOffset);
        const initial = me.body.util.toTime(props.initialX - xOffset);
        let offset;
        let initialStart;
        let initialEnd;
        let start;
        let end;

        if (this.options.rtl) {
          offset = -(current - initial); // ms
        } else {
          offset = (current - initial); // ms
        }

        let itemData = this._cloneItemData(props.item.data); // clone the data
        if (props.item.editable != null
          && !props.item.editable.updateTime
          && !props.item.editable.updateGroup
          && !me.options.editable.overrideItems) {
          return;
        }

        const updateTimeAllowed = ((this.options.editable.overrideItems || selectedItem.editable == null) && this.options.editable.updateTime) ||
                                 (!this.options.editable.overrideItems && selectedItem.editable != null && selectedItem.editable.updateTime);
        if (updateTimeAllowed) {
          if (props.dragLeft) {
            // drag left side of a range item
            if (this.options.rtl) {
              if (itemData.end != undefined) {
                initialEnd = util.convert(props.data.end, 'Date');
                end = new Date(initialEnd.valueOf() + offset);
                // TODO: pass a Moment instead of a Date to snap(). (Breaking change)
                itemData.end = snap ? snap(end, scale, step) : end;
              }
            } else {
              if (itemData.start != undefined) {
                initialStart = util.convert(props.data.start, 'Date');
                start = new Date(initialStart.valueOf() + offset);
                // TODO: pass a Moment instead of a Date to snap(). (Breaking change)
                itemData.start = snap ? snap(start, scale, step) : start;
              }
            }
          }
          else if (props.dragRight) {
            // drag right side of a range item
            if (this.options.rtl) {
              if (itemData.start != undefined) {
                initialStart = util.convert(props.data.start, 'Date');
                start = new Date(initialStart.valueOf() + offset);
                // TODO: pass a Moment instead of a Date to snap(). (Breaking change)
                itemData.start = snap ? snap(start, scale, step) : start;
              }
            } else {
              if (itemData.end != undefined) {
                initialEnd = util.convert(props.data.end, 'Date');
                end = new Date(initialEnd.valueOf() + offset);
                // TODO: pass a Moment instead of a Date to snap(). (Breaking change)
                itemData.end = snap ? snap(end, scale, step) : end;
              }
            }
          }
          else {
            // drag both start and end
            if (itemData.start != undefined) {

              initialStart = util.convert(props.data.start, 'Date').valueOf();
              start = new Date(initialStart + offset);

              if (itemData.end != undefined) {
                initialEnd = util.convert(props.data.end, 'Date');
                const duration  = initialEnd.valueOf() - initialStart.valueOf();

                // TODO: pass a Moment instead of a Date to snap(). (Breaking change)
                itemData.start = snap ? snap(start, scale, step) : start;
                itemData.end   = new Date(itemData.start.valueOf() + duration);
              }
              else {
                // TODO: pass a Moment instead of a Date to snap(). (Breaking change)
                itemData.start = snap ? snap(start, scale, step) : start;
              }
            }
          }
        }

        if (updateGroupAllowed && (!props.dragLeft && !props.dragRight) && newGroupBase!=null) {
          if (itemData.group != undefined) {
            let newOffset = newGroupBase - props.groupOffset;

            //make sure we stay in bounds
            newOffset = Math.max(0, newOffset);
            newOffset = Math.min(me.groupIds.length-1, newOffset);
            itemData.group = me.groupIds[newOffset];
          }
        }

        // confirm moving the item
        itemData = this._cloneItemData(itemData);  // convert start and end to the correct type
        me.options.onMoving(itemData, itemData => {
          if (itemData) {
            props.item.setData(this._cloneItemData(itemData, 'Date'));
          }
        });
      });
      
      this.body.emitter.emit('_change');
    }
  }

  /**
   * Move an item to another group
   * @param {Item} item
   * @param {string | number} groupId
   * @private
   */
  _moveToGroup(item, groupId) {
    const group = this.groups[groupId];
    if (group && group.groupId != item.data.group) {
      const oldGroup = item.parent;
      oldGroup.remove(item);
      oldGroup.order();
      
      item.data.group = group.groupId;
      
      group.add(item);
      group.order();
    }
  }

  /**
   * End of dragging selected items
   * @param {Event} event
   * @private
   */
  _onDragEnd(event) {
    this.touchParams.itemIsDragging = false;
    if (this.touchParams.itemProps) {
      event.stopPropagation();

      const me = this;
      const dataset = this.itemsData.getDataSet();
      const itemProps = this.touchParams.itemProps;
      this.touchParams.itemProps = null;

      itemProps.forEach(props => {
        const id = props.item.id;
        const exists = me.itemsData.get(id, me.itemOptions) != null;

        if (!exists) {
          // add a new item
          me.options.onAdd(props.item.data, itemData => {
            me._removeItem(props.item); // remove temporary item
            if (itemData) {
              me.itemsData.getDataSet().add(itemData);
            }

            // force re-stacking of all items next redraw
            me.body.emitter.emit('_change');
          });
        }
        else {
          // update existing item
          const itemData = this._cloneItemData(props.item.data); // convert start and end to the correct type
          me.options.onMove(itemData, itemData => {
            if (itemData) {
              // apply changes
              itemData[dataset._fieldId] = id; // ensure the item contains its id (can be undefined)
              dataset.update(itemData);
            }
            else {
              // restore original values
              props.item.setData(props.data);

              me.body.emitter.emit('_change');
            }
          });
        }
      });
    }
  }

  _onGroupClick(event) {
    const group = this.groupFromTarget(event);
    setTimeout(() => {
      this.toggleGroupShowNested(group);
    }, 1)
  }
  
  toggleGroupShowNested(group, force = undefined) {

    if (!group || !group.nestedGroups) return;

    const groupsData = this.groupsData.getDataSet();

    if (force != undefined) {
      group.showNested = !!force;
    } else {
      group.showNested = !group.showNested;
    }

    let nestingGroup = groupsData.get(group.groupId);
    nestingGroup.showNested = group.showNested;

    let fullNestedGroups = group.nestedGroups;
    let nextLevel = fullNestedGroups;
    while (nextLevel.length > 0) {
      let current = nextLevel;
      nextLevel = [];
      for (let i = 0; i < current.length; i++) {
        let node = groupsData.get(current[i]);
        if (node.nestedGroups) {
          nextLevel = nextLevel.concat(node.nestedGroups);
        }
      }
      if (nextLevel.length > 0) {
        fullNestedGroups = fullNestedGroups.concat(nextLevel);
      }
    }
    let nestedGroups = groupsData.get(fullNestedGroups).map(function (nestedGroup) {
        if (nestedGroup.visible == undefined) {
          nestedGroup.visible = true;
        }
        nestedGroup.visible = !!nestingGroup.showNested;
        return nestedGroup;
      });

    groupsData.update(nestedGroups.concat(nestingGroup));

    if (nestingGroup.showNested) {
      util.removeClassName(group.dom.label, 'collapsed');
      util.addClassName(group.dom.label, 'expanded');
    } else {
      util.removeClassName(group.dom.label, 'expanded');
      util.addClassName(group.dom.label, 'collapsed');
    }
  }
  
  toggleGroupDragClassName(group) {
    group.dom.label.classList.toggle('vis-group-is-dragging');
    group.dom.foreground.classList.toggle('vis-group-is-dragging');
  }
  
  _onGroupDragStart(event) {
    if (this.groupTouchParams.isDragging) return;

    if (this.options.groupEditable.order) {
      this.groupTouchParams.group = this.groupFromTarget(event);
      
      if (this.groupTouchParams.group) {
        event.stopPropagation();      
        
        this.groupTouchParams.isDragging = true;
        this.toggleGroupDragClassName(this.groupTouchParams.group);
        
        this.groupTouchParams.originalOrder = this.groupsData.getIds({
          order: this.options.groupOrder
        });
      }
    }
  }

  _onGroupDrag(event) {
      if (this.options.groupEditable.order && this.groupTouchParams.group) {
          event.stopPropagation();
          
      let groupsData = this.groupsData;
      if (this.groupsData instanceof DataView) {
        groupsData = this.groupsData.getDataSet()
      }
          // drag from one group to another
          const group = this.groupFromTarget(event);
          
          // try to avoid toggling when groups differ in height
          if (group && group.height != this.groupTouchParams.group.height) {
              const movingUp = (group.top < this.groupTouchParams.group.top);
              const clientY = event.center ? event.center.y : event.clientY;
              const targetGroupTop = util.getAbsoluteTop(group.dom.foreground);
              const draggedGroupHeight = this.groupTouchParams.group.height;
              if (movingUp) {
                  // skip swapping the groups when the dragged group is not below clientY afterwards
                  if (targetGroupTop + draggedGroupHeight < clientY) {
                      return;
                  }
              } else {
                  const targetGroupHeight = group.height;
                  // skip swapping the groups when the dragged group is not below clientY afterwards
                  if (targetGroupTop + targetGroupHeight - draggedGroupHeight > clientY) {
                      return;
                  }
              }
          }
          
          if (group && group != this.groupTouchParams.group) {
              const targetGroup = groupsData.get(group.groupId);
              const draggedGroup = groupsData.get(this.groupTouchParams.group.groupId);
              
              // switch groups
              if (draggedGroup && targetGroup) {
                  this.options.groupOrderSwap(draggedGroup, targetGroup, groupsData);
                  groupsData.update(draggedGroup);
                  groupsData.update(targetGroup);
              }
              
              // fetch current order of groups
              const newOrder = groupsData.getIds({
                order: this.options.groupOrder
              });

              
              // in case of changes since _onGroupDragStart
              if (!util.equalArray(newOrder, this.groupTouchParams.originalOrder)) {
                  const origOrder = this.groupTouchParams.originalOrder;
                  const draggedId = this.groupTouchParams.group.groupId;
                  const numGroups = Math.min(origOrder.length, newOrder.length);
                  let curPos = 0;
                  let newOffset = 0;
                  let orgOffset = 0;
                  while (curPos < numGroups) {
                      // as long as the groups are where they should be step down along the groups order
                      while ((curPos+newOffset) < numGroups 
                          && (curPos+orgOffset) < numGroups 
                          && newOrder[curPos+newOffset] == origOrder[curPos+orgOffset]) {
                          curPos++;
                      }
                      
                      // all ok
                      if (curPos+newOffset >= numGroups) {
                          break;
                      }
                      
                      // not all ok
                      // if dragged group was move upwards everything below should have an offset
                      if (newOrder[curPos+newOffset] == draggedId) {
                          newOffset = 1;

                      }
                      // if dragged group was move downwards everything above should have an offset
                      else if (origOrder[curPos+orgOffset] == draggedId) {
                          orgOffset = 1;

                      } 
                      // found a group (apart from dragged group) that has the wrong position -> switch with the 
                      // group at the position where other one should be, fix index arrays and continue
                      else {
                          const slippedPosition = newOrder.indexOf(origOrder[curPos+orgOffset]);
                          const switchGroup = groupsData.get(newOrder[curPos+newOffset]);
                          const shouldBeGroup = groupsData.get(origOrder[curPos+orgOffset]);
                          this.options.groupOrderSwap(switchGroup, shouldBeGroup, groupsData);
                          groupsData.update(switchGroup);
                          groupsData.update(shouldBeGroup);
                          
                          const switchGroupId = newOrder[curPos+newOffset];
                          newOrder[curPos+newOffset] = origOrder[curPos+orgOffset];
                          newOrder[slippedPosition] = switchGroupId;
                          
                          curPos++;
                      }
                  }
              }
              
          }
      }
  }

  _onGroupDragEnd(event) {
    this.groupTouchParams.isDragging = false;

    if (this.options.groupEditable.order && this.groupTouchParams.group) {
      event.stopPropagation();
          
      // update existing group
      const me = this;
      const id = me.groupTouchParams.group.groupId;
      const dataset = me.groupsData.getDataSet();
      const groupData = util.extend({}, dataset.get(id)); // clone the data
      me.options.onMoveGroup(groupData, groupData => {
        if (groupData) {
          // apply changes
          groupData[dataset._fieldId] = id; // ensure the group contains its id (can be undefined)
          dataset.update(groupData);
        }
        else {

          // fetch current order of groups
          const newOrder = dataset.getIds({
              order: me.options.groupOrder
          });

          // restore original order
          if (!util.equalArray(newOrder, me.groupTouchParams.originalOrder)) {
            const origOrder = me.groupTouchParams.originalOrder;
            const numGroups = Math.min(origOrder.length, newOrder.length);
            let curPos = 0;
            while (curPos < numGroups) {
              // as long as the groups are where they should be step down along the groups order
              while (curPos < numGroups && newOrder[curPos] == origOrder[curPos]) {
                curPos++;
              }

              // all ok
              if (curPos >= numGroups) {
                break;
              }

              // found a group that has the wrong position -> switch with the
              // group at the position where other one should be, fix index arrays and continue
              const slippedPosition = newOrder.indexOf(origOrder[curPos]);
              const switchGroup = dataset.get(newOrder[curPos]);
              const shouldBeGroup = dataset.get(origOrder[curPos]);
              me.options.groupOrderSwap(switchGroup, shouldBeGroup, dataset);
              dataset.update(switchGroup);
              dataset.update(shouldBeGroup);

              const switchGroupId = newOrder[curPos];
              newOrder[curPos] = origOrder[curPos];
              newOrder[slippedPosition] = switchGroupId;

              curPos++;
            }
          }
        }
      });

      me.body.emitter.emit('groupDragged', { groupId: id });
      this.toggleGroupDragClassName(this.groupTouchParams.group);
      this.groupTouchParams.group = null;
    }
  }

  /**
   * Handle selecting/deselecting an item when tapping it
   * @param {Event} event
   * @private
   */
  _onSelectItem(event) {
    if (!this.options.selectable) return;

    const ctrlKey  = event.srcEvent && (event.srcEvent.ctrlKey || event.srcEvent.metaKey);
    const shiftKey = event.srcEvent && event.srcEvent.shiftKey;
    if (ctrlKey || shiftKey) {
      this._onMultiSelectItem(event);
      return;
    }

    const oldSelection = this.getSelection();

    const item = this.itemFromTarget(event);
    const selection = item ? [item.id] : [];
    this.setSelection(selection);

    const newSelection = this.getSelection();

    // emit a select event,
    // except when old selection is empty and new selection is still empty
    if (newSelection.length > 0 || oldSelection.length > 0) {
      this.body.emitter.emit('select', {
        items: newSelection,
        event
      });
    }
  }

  /**
   * Handle hovering an item
   * @param {Event} event
   * @private
   */
  _onMouseOver(event) {
    const item = this.itemFromTarget(event);
    if (!item) return;

    // Item we just left
    const related = this.itemFromRelatedTarget(event);
    if (item === related) {
      // We haven't changed item, just element in the item
      return;
    }

    const title = item.getTitle();
    if (this.options.showTooltips && title) {
      if (this.popup == null) {
        this.popup = new Popup(this.body.dom.root,
            this.options.tooltip.overflowMethod || 'flip');
      }

      this.popup.setText(title);
      const container = this.body.dom.centerContainer;
      this.popup.setPosition(
        event.clientX - util.getAbsoluteLeft(container) + container.offsetLeft,
        event.clientY - util.getAbsoluteTop(container) + container.offsetTop
      );
      this.setPopupTimer(this.popup);
    } else {
      // Hovering over item without a title, hide popup
      // Needed instead of _just_ in _onMouseOut due to #2572
      this.clearPopupTimer();
      if (this.popup != null) {
        this.popup.hide();
      }
    }

    this.body.emitter.emit('itemover', {
      item: item.id,
      event
    });
  }

  _onMouseOut(event) {
    const item = this.itemFromTarget(event);
    if (!item) return;

    // Item we are going to
    const related = this.itemFromRelatedTarget(event);
    if (item === related) {
      // We aren't changing item, just element in the item
      return;
    }

    this.clearPopupTimer();
    if (this.popup != null) {
      this.popup.hide();
    }

    this.body.emitter.emit('itemout', {
      item: item.id,
      event
    });
  }

  _onMouseMove(event) {
    const item = this.itemFromTarget(event);
    if (!item) return;

    if (this.popupTimer != null) {
      // restart timer
      this.setPopupTimer(this.popup);
    }
    
    if (this.options.showTooltips && this.options.tooltip.followMouse) {
      if (this.popup) {
        if (!this.popup.hidden) {
          const container = this.body.dom.centerContainer;
          this.popup.setPosition(
            event.clientX - util.getAbsoluteLeft(container) + container.offsetLeft,
            event.clientY - util.getAbsoluteTop(container) + container.offsetTop
          );
          this.popup.show(); // Redraw
        }
      }
    }
  }

  /**
   * Handle mousewheel
   * @param {Event}  event   The event
   * @private
   */
  _onMouseWheel(event) {
    if (this.touchParams.itemIsDragging) {
      this._onDragEnd(event);
    }
  }

  /**
   * Handle updates of an item on double tap
   * @param {timeline.Item}  item   The item
   * @private
   */
  _onUpdateItem(item) {
    if (!this.options.selectable) return;
    if (!this.options.editable.updateTime) return;
    if (!this.options.editable.updateGroup) return;


    const me = this;
   
    if (item) {
      // execute async handler to update the item (or cancel it)
      const itemData = me.itemsData.get(item.id); // get a clone of the data from the dataset
      this.options.onUpdate(itemData, itemData => {
        if (itemData) {
          me.itemsData.getDataSet().update(itemData);
        }
      });
    }
  }

  /**
   * Handle drop event of data on item
   * Only called when `objectData.target === 'item'.
   * @param {Event} event The event 
   * @private
   */
  _onDropObjectOnItem(event) {
    const item = this.itemFromTarget(event);
    const objectData = JSON.parse(event.dataTransfer.getData("text"));
    this.options.onDropObjectOnItem(objectData, item)
  }

  /**
   * Handle creation of an item on double tap or drop of a drag event
   * @param {Event} event   The event
   * @private
   */
  _onAddItem(event) {
    if (!this.options.selectable) return;
    if (!this.options.editable.add) return;

    const me = this;
    const snap = this.options.snap || null;
    let xAbs;
    let x;
    // add item
    if (this.options.rtl) {
      xAbs = util.getAbsoluteRight(this.dom.frame);
      x = xAbs - event.center.x;
    } else {
      xAbs = util.getAbsoluteLeft(this.dom.frame);
      x = event.center.x - xAbs;
    }
    // var xAbs = util.getAbsoluteLeft(this.dom.frame);
    // var x = event.center.x - xAbs;
    const start = this.body.util.toTime(x);
    const scale = this.body.util.getScale();
    const step = this.body.util.getStep();
    let end;

    let newItemData;
    if (event.type == 'drop') {
      newItemData = JSON.parse(event.dataTransfer.getData("text"));
      newItemData.content = newItemData.content ? newItemData.content : 'new item';
      newItemData.start = newItemData.start ? newItemData.start : (snap ? snap(start, scale, step) : start);
      newItemData.type = newItemData.type || 'box';
      newItemData[this.itemsData._fieldId] = newItemData.id || util.randomUUID();

      if (newItemData.type == 'range' && !newItemData.end) {
        end = this.body.util.toTime(x + this.props.width / 5);
        newItemData.end = snap ? snap(end, scale, step) : end;
      }
    } else {
      newItemData = {
        start: snap ? snap(start, scale, step) : start,
        content: 'new item'
      };
      newItemData[this.itemsData._fieldId] = util.randomUUID();

      // when default type is a range, add a default end date to the new item
      if (this.options.type === 'range') {
        end = this.body.util.toTime(x + this.props.width / 5);
        newItemData.end = snap ? snap(end, scale, step) : end;
      }
    }

    const group = this.groupFromTarget(event);
    if (group) {
      newItemData.group = group.groupId;
    }

    // execute async handler to customize (or cancel) adding an item
    newItemData = this._cloneItemData(newItemData);     // convert start and end to the correct type
    this.options.onAdd(newItemData, item => {
      if (item) {
        me.itemsData.getDataSet().add(item);
        if (event.type == 'drop') {
          me.setSelection([item.id]);
        }
        // TODO: need to trigger a redraw?
      }
    });
  }

  /**
   * Handle selecting/deselecting multiple items when holding an item
   * @param {Event} event
   * @private
   */
  _onMultiSelectItem(event) {
    if (!this.options.selectable) return;

    const item = this.itemFromTarget(event);

    if (item) {
      // multi select items (if allowed)

      let selection = this.options.multiselect
        ? this.getSelection() // take current selection
        : [];                 // deselect current selection

      const shiftKey = event.srcEvent && event.srcEvent.shiftKey || false;

      if (shiftKey && this.options.multiselect) {
        // select all items between the old selection and the tapped item
        const itemGroup = this.itemsData.get(item.id).group;

        // when filtering get the group of the last selected item
        let lastSelectedGroup = undefined;
        if (this.options.multiselectPerGroup) {
          if (selection.length > 0) {
            lastSelectedGroup = this.itemsData.get(selection[0]).group;
          }
        }

        // determine the selection range
        if (!this.options.multiselectPerGroup || lastSelectedGroup == undefined || lastSelectedGroup == itemGroup) {
          selection.push(item.id);
        }
        const range = ItemSet._getItemRange(this.itemsData.get(selection, this.itemOptions));
        
        if (!this.options.multiselectPerGroup || lastSelectedGroup == itemGroup) {
          // select all items within the selection range
          selection = [];
          for (const id in this.items) {
            if (this.items.hasOwnProperty(id)) {
              const _item = this.items[id];
              const start = _item.data.start;
              const end = (_item.data.end !== undefined) ? _item.data.end : start;

              if (start >= range.min &&
                  end <= range.max &&
                  (!this.options.multiselectPerGroup || lastSelectedGroup == this.itemsData.get(_item.id).group) &&
                  !(_item instanceof BackgroundItem)) {
                selection.push(_item.id); // do not use id but item.id, id itself is stringified
              }
            }
          }
        }
      }
      else {
        // add/remove this item from the current selection
        const index = selection.indexOf(item.id);
        if (index == -1) {
          // item is not yet selected -> select it
          selection.push(item.id);
        }
        else {
          // item is already selected -> deselect it
          selection.splice(index, 1);
        }
      }

      this.setSelection(selection);

      this.body.emitter.emit('select', {
        items: this.getSelection(),
        event
      });
    }
  }

  /**
   * Calculate the time range of a list of items
   * @param {Array.<Object>} itemsData
   * @return {{min: Date, max: Date}} Returns the range of the provided items
   * @private
   */
  static _getItemRange(itemsData) {
    let max = null;
    let min = null;

    itemsData.forEach(data => {
      if (min == null || data.start < min) {
        min = data.start;
      }

      if (data.end != undefined) {
        if (max == null || data.end > max) {
          max = data.end;
        }
      }
      else {
        if (max == null || data.start > max) {
          max = data.start;
        }
      }
    });

    return {
      min,
      max
    }
  }

  /**
   * Find an item from an element:
   * searches for the attribute 'vis-item' in the element's tree
   * @param {HTMLElement} element
   * @return {Item | null} item
   */
  itemFromElement(element) {
    let cur = element;
    while (cur) {
      if (cur.hasOwnProperty('vis-item')) {
        return cur['vis-item'];
      }
      cur = cur.parentNode;
    }

    return null;
  }

  /**
   * Find an item from an event target:
   * searches for the attribute 'vis-item' in the event target's element tree
   * @param {Event} event
   * @return {Item | null} item
   */
  itemFromTarget(event) {
    return this.itemFromElement(event.target);
  }

  /**
   * Find an item from an event's related target:
   * searches for the attribute 'vis-item' in the related target's element tree
   * @param {Event} event
   * @return {Item | null} item
   */
  itemFromRelatedTarget(event) {
    return this.itemFromElement(event.relatedTarget);
  }

  /**
   * Find the Group from an event target:
   * searches for the attribute 'vis-group' in the event target's element tree
   * @param {Event} event
   * @return {Group | null} group
   */
  groupFromTarget(event) {
    const clientY = event.center ? event.center.y : event.clientY;
    let groupIds = this.groupIds;
    
    if (groupIds.length <= 0 && this.groupsData) {
      groupIds = this.groupsData.getIds({
        order: this.options.groupOrder
      });
    }
    
    for (let i = 0; i < groupIds.length; i++) {
      const groupId = groupIds[i];
      const group = this.groups[groupId];
      const foreground = group.dom.foreground;
      const top = util.getAbsoluteTop(foreground);
      if (clientY >= top && clientY < top + foreground.offsetHeight) {
        return group;
      }

      if (this.options.orientation.item === 'top') {
        if (i === this.groupIds.length - 1 && clientY > top) {
          return group;
        }
      }
      else {
        if (i === 0 && clientY < top + foreground.offset) {
          return group;
        }
      }
    }

    return null;
  }

  /**
   * Find the ItemSet from an event target:
   * searches for the attribute 'vis-itemset' in the event target's element tree
   * @param {Event} event
   * @return {ItemSet | null} item
   */
  static itemSetFromTarget(event) {
    let target = event.target;
    while (target) {
      if (target.hasOwnProperty('vis-itemset')) {
        return target['vis-itemset'];
      }
      target = target.parentNode;
    }

    return null;
  }

  /**
   * Clone the data of an item, and "normalize" it: convert the start and end date
   * to the type (Date, Moment, ...) configured in the DataSet. If not configured,
   * start and end are converted to Date.
   * @param {Object} itemData, typically `item.data`
   * @param {string} [type]  Optional Date type. If not provided, the type from the DataSet is taken
   * @return {Object} The cloned object
   * @private
   */
  _cloneItemData(itemData, type) {
    const clone = util.extend({}, itemData);

    if (!type) {
      // convert start and end date to the type (Date, Moment, ...) configured in the DataSet
      type = this.itemsData.getDataSet()._options.type;
    }

    if (clone.start != undefined) {
      clone.start = util.convert(clone.start, type && type.start || 'Date');
    }
    if (clone.end != undefined) {
      clone.end = util.convert(clone.end , type && type.end || 'Date');
    }

    return clone;
  }

  _clusterItems() {
    if (!this.options.cluster) {
      return;
    }

    const { scale } = this.body.range.conversion(this.body.domProps.center.width);
    const clusters = this.clusterGenerator.getClusters(this.clusters, scale, this.options.cluster);

    if (this.clusters != clusters) {
      this._detachAllClusters();

      if (clusters) {
        for (let cluster of clusters) {
          cluster.attach();
        }
        this.clusters = clusters;
      }

      this._updateClusters(clusters);
    }
  }

  _detachAllClusters() {
    if (this.options.cluster) {
      if (this.clusters && this.clusters.length) {
        for (let cluster of this.clusters) {
          cluster.detach();
        }
      }
    }
  }

  _updateClusters(clusters) {
    if (this.clusters && this.clusters.length) {
      const newClustersIds = new Set(clusters.map(cluster => cluster.id));
      const clustersToUnselect = this.clusters.filter(cluster => !newClustersIds.has(cluster.id));
      let selectionChanged = false;
      for (let cluster of clustersToUnselect) {
        const selectedIdx = this.selection.indexOf(cluster.id);
        if (selectedIdx !== -1) {
          cluster.unselect();
          this.selection.splice(selectedIdx, 1);
          selectionChanged = true;
        }
      }

      if (selectionChanged) {
        const newSelection = this.getSelection();
        this.body.emitter.emit('select', {
          items: newSelection,
          event: event
        });
      }
    }

    this.clusters = clusters || [];
  }
}

// available item types will be registered here
ItemSet.types = {
  background: BackgroundItem,
  box: BoxItem,
  range: RangeItem,
  point: PointItem
};

/**
 * Handle added items
 * @param {number[]} ids
 * @protected
 */
ItemSet.prototype._onAdd = ItemSet.prototype._onUpdate;

export default ItemSet;<|MERGE_RESOLUTION|>--- conflicted
+++ resolved
@@ -1,13 +1,7 @@
 import Hammer from '../../module/hammer';
-<<<<<<< HEAD
-var util = require('vis-util');
-var { DataSet }  = require('vis-data');
-var { DataView } = require('vis-data');
-=======
 import util from 'vis-util';
 import { DataSet }  from 'vis-data';
 import { DataView } from 'vis-data';
->>>>>>> 0702c851
 import TimeStep from '../TimeStep';
 import Component from './Component';
 import Group from './Group';
@@ -17,9 +11,10 @@
 import RangeItem from './item/RangeItem';
 import BackgroundItem from './item/BackgroundItem';
 import Popup from '../../shared/Popup';
-
-<<<<<<< HEAD
 import ClusterGenerator from './ClusterGenerator';
+
+import './css/itemset.css';
+import './css/labelset.css';
 
 const UNGROUPED = '__ungrouped__';   // reserved group id for ungrouped items
 const BACKGROUND = '__background__'; // reserved group id for background items without group
@@ -28,13 +23,6 @@
   UNGROUPED,
   BACKGROUND
 }
-=======
-import './css/itemset.css';
-import './css/labelset.css';
-
-var UNGROUPED = '__ungrouped__';   // reserved group id for ungrouped items
-var BACKGROUND = '__background__'; // reserved group id for background items without group
->>>>>>> 0702c851
 
 /**
  * An ItemSet holds a set of items and ranges which can be displayed in a
