import { DataSet, DataView } from "vis-data/esnext";

import moment from "../module/moment";
import Configurator from "../shared/Configurator";
import { printStyle, Validator } from "../shared/Validator";
import util, { isDataViewLike, typeCoerceDataSet } from "../util";
import CurrentTime from "./component/CurrentTime";
import CustomTime from "./component/CustomTime";
import ItemSet from "./component/ItemSet";
import TimeAxis from "./component/TimeAxis";
import Core from "./Core";
import { allOptions, configureOptions } from "./optionsTimeline";
import Range from "./Range";

/**
 * Create a timeline visualization
 * @extends Core
 */
export default class Timeline extends Core {
  /**
   * @param {HTMLElement} container
   * @param {vis.DataSet | vis.DataView | Array} [items]
   * @param {vis.DataSet | vis.DataView | Array} [groups]
   * @param {Object} [options]  See Timeline.setOptions for the available options.
   * @constructor Timeline
   */
  constructor(container, items, groups, options) {
    super();
    this.initTime = new Date();
    this.itemsDone = false;

    if (!(this instanceof Timeline)) {
      throw new SyntaxError("Constructor must be called with the new operator");
    }

    // if the third element is options, the forth is groups (optionally);
    if (
      !(Array.isArray(groups) || isDataViewLike(groups)) &&
      groups instanceof Object
    ) {
      const forthArgument = options;
      options = groups;
      groups = forthArgument;
    }

    // TODO: REMOVE THIS in the next MAJOR release
    // see https://github.com/almende/vis/issues/2511
    if (options && options.throttleRedraw) {
      console.warn(
        'Timeline option "throttleRedraw" is DEPRICATED and no longer supported. It will be removed in the next MAJOR release.'
      );
    }

    const me = this;
    this.defaultOptions = {
      autoResize: true,
      longSelectPressTime: 251,
      orientation: {
        axis: "bottom", // axis orientation: 'bottom', 'top', or 'both'
        item: "bottom", // not relevant
      },
      moment,
    };
    this.options = util.deepExtend({}, this.defaultOptions);
    options && util.setupXSSProtection(options.xss);

    // Create the DOM, props, and emitter
    this._create(container);
    if (!options || (options && typeof options.rtl == "undefined")) {
      this.dom.root.style.visibility = "hidden";
      let directionFromDom;
      let domNode = this.dom.root;
      while (!directionFromDom && domNode) {
        directionFromDom = window.getComputedStyle(domNode, null).direction;
        domNode = domNode.parentElement;
      }
      this.options.rtl =
        directionFromDom && directionFromDom.toLowerCase() == "rtl";
    } else {
      this.options.rtl = options.rtl;
    }

    if (options) {
<<<<<<< HEAD
      if (options.rollingMode) { this.options.rollingMode = options.rollingMode; }
      if (options.onInitialDrawComplete) { this.options.onInitialDrawComplete = options.onInitialDrawComplete; }
      if (options.onTimeout) { this.options.onTimeout = options.onTimeout; }
      if (options.loadingScreenTemplate) { this.options.loadingScreenTemplate = options.loadingScreenTemplate; }
      if (options.showUngroupedItems) { this.options.showUngroupedItems = options.showUngroupedItems; }
      if (options.ungroupedHeaderTemplate) { this.options.ungroupedHeaderTemplate = options.ungroupedHeaderTemplate; }
=======
      if (options.rollingMode) {
        this.options.rollingMode = options.rollingMode;
      }
      if (options.onInitialDrawComplete) {
        this.options.onInitialDrawComplete = options.onInitialDrawComplete;
      }
      if (options.onTimeout) {
        this.options.onTimeout = options.onTimeout;
      }
      if (options.loadingScreenTemplate) {
        this.options.loadingScreenTemplate = options.loadingScreenTemplate;
      }
      if (options.showUngroupedItems) {
        this.options.showUngroupedItems = options.showUngroupedItems;
      }
      if (options.ungroupedHeaderTemplate) {
        this.options.ungroupedHeaderTemplate = options.ungroupedHeaderTemplate;
      }
>>>>>>> 27c3cd29
    }

    // Prepare loading screen
    const loadingScreenFragment = document.createElement("div");
    if (this.options.loadingScreenTemplate) {
      const templateFunction = this.options.loadingScreenTemplate.bind(this);
      const loadingScreen = templateFunction(this.dom.loadingScreen);
      if (
        loadingScreen instanceof Object &&
        !(loadingScreen instanceof Element)
      ) {
        templateFunction(loadingScreenFragment);
      } else {
        if (loadingScreen instanceof Element) {
          loadingScreenFragment.innerHTML = "";
          loadingScreenFragment.appendChild(loadingScreen);
        } else if (loadingScreen != undefined) {
          loadingScreenFragment.innerHTML = util.xss(loadingScreen);
        }
      }
    }
    this.dom.loadingScreen.appendChild(loadingScreenFragment);

    // all components listed here will be repainted automatically
    this.components = [];

    this.body = {
      dom: this.dom,
      domProps: this.props,
      emitter: {
        on: this.on.bind(this),
        off: this.off.bind(this),
        emit: this.emit.bind(this),
      },
      hiddenDates: [],
      util: {
        getScale() {
          return me.timeAxis.step.scale;
        },
        getStep() {
          return me.timeAxis.step.step;
        },

        toScreen: me._toScreen.bind(me),
        toGlobalScreen: me._toGlobalScreen.bind(me), // this refers to the root.width
        toTime: me._toTime.bind(me),
        toGlobalTime: me._toGlobalTime.bind(me),
      },
      redrawTimeline: this._redraw.bind(this),
    };

    // range
    this.range = new Range(this.body, this.options);
    this.components.push(this.range);
    this.body.range = this.range;

    // time axis
    this.timeAxis = new TimeAxis(this.body, this.options);
    this.timeAxis2 = null; // used in case of orientation option 'both'
    this.components.push(this.timeAxis);

    // current time bar
    this.currentTime = new CurrentTime(this.body, this.options);
    this.components.push(this.currentTime);

    // item set
    this.itemSet = new ItemSet(this.body, this.options);
    this.components.push(this.itemSet);

    this.itemsData = null; // DataSet
    this.groupsData = null; // DataSet

    function emit(eventName, event) {
      if (!me.hasListeners(eventName)) {
        return;
      }

      me.emit(eventName, me.getEventProperties(event));
    }

    this.dom.root.onclick = (event) => {
      emit("click", event);
    };
    this.dom.root.ondblclick = (event) => {
      emit("doubleClick", event);
    };
    this.dom.root.oncontextmenu = (event) => {
      emit("contextmenu", event);
    };
    this.dom.root.onmouseover = (event) => {
      emit("mouseOver", event);
    };
    if (window.PointerEvent) {
      this.dom.root.onpointerdown = (event) => {
        emit("mouseDown", event);
      };
      this.dom.root.onpointermove = (event) => {
        emit("mouseMove", event);
      };
      this.dom.root.onpointerup = (event) => {
        emit("mouseUp", event);
      };
    } else {
      this.dom.root.onmousemove = (event) => {
        emit("mouseMove", event);
      };
      this.dom.root.onmousedown = (event) => {
        emit("mouseDown", event);
      };
      this.dom.root.onmouseup = (event) => {
        emit("mouseUp", event);
      };
    }

    //Single time autoscale/fit
    this.initialFitDone = false;
    this.on("changed", () => {
      if (me.itemsData == null) return;
      if (!me.initialFitDone && !me.options.rollingMode) {
        me.initialFitDone = true;
        if (me.options.start != undefined || me.options.end != undefined) {
          if (me.options.start == undefined || me.options.end == undefined) {
            var range = me.getItemRange();
          }

          const start =
            me.options.start != undefined ? me.options.start : range.min;
          const end = me.options.end != undefined ? me.options.end : range.max;
          me.setWindow(start, end, { animation: false });
        } else {
          me.fit({ animation: false });
        }
      }

      if (
        !me.initialDrawDone &&
        (me.initialRangeChangeDone ||
          (!me.options.start && !me.options.end) ||
          me.options.rollingMode)
      ) {
        me.initialDrawDone = true;
        me.itemSet.initialDrawDone = true;
        me.dom.root.style.visibility = "visible";
        me.dom.loadingScreen.parentNode.removeChild(me.dom.loadingScreen);
        if (me.options.onInitialDrawComplete) {
          setTimeout(() => {
            return me.options.onInitialDrawComplete();
          }, 0);
        }
      }
    });

    this.on("destroyTimeline", () => {
      me.destroy();
    });

    // apply options
    if (options) {
      this.setOptions(options);
    }

    this.body.emitter.on("fit", (args) => {
      this._onFit(args);
      this.redraw();
    });

    // IMPORTANT: THIS HAPPENS BEFORE SET ITEMS!
    if (groups) {
      this.setGroups(groups);
    }

    // create itemset
    if (items) {
      this.setItems(items);
    }

    // draw for the first time
    this._redraw();
  }

  /**
   * Load a configurator
   * @return {Object}
   * @private
   */
  _createConfigurator() {
    return new Configurator(this, this.dom.container, configureOptions);
  }

  /**
   * Force a redraw. The size of all items will be recalculated.
   * Can be useful to manually redraw when option autoResize=false and the window
   * has been resized, or when the items CSS has been changed.
   *
   * Note: this function will be overridden on construction with a trottled version
   */
  redraw() {
    this.itemSet && this.itemSet.markDirty({ refreshItems: true });
    this._redraw();
  }

  /**
   * Remove an item from the group
   * @param {object} options
   */
  setOptions(options) {
    // validate options
    let errorFound = Validator.validate(options, allOptions);

    if (errorFound === true) {
      console.log(
        "%cErrors have been found in the supplied options object.",
        printStyle
      );
    }

    Core.prototype.setOptions.call(this, options);

    if ("type" in options) {
      if (options.type !== this.options.type) {
        this.options.type = options.type;

        // force recreation of all items
        const itemsData = this.itemsData;
        if (itemsData) {
          const selection = this.getSelection();
          this.setItems(null); // remove all
          this.setItems(itemsData.rawDS); // add all
          this.setSelection(selection); // restore selection
        }
      }
    }
  }

  /**
   * Set items
   * @param {vis.DataSet | Array | null} items
   */
  setItems(items) {
    this.itemsDone = false;

    // convert to type DataSet when needed
    let newDataSet;
    if (!items) {
      newDataSet = null;
    } else if (isDataViewLike(items)) {
      newDataSet = typeCoerceDataSet(items);
    } else {
      // turn an array into a dataset
      newDataSet = typeCoerceDataSet(new DataSet(items));
    }

    // set items
    if (this.itemsData) {
      // stop maintaining a coerced version of the old data set
      this.itemsData.dispose();
    }
    this.itemsData = newDataSet;
    this.itemSet &&
      this.itemSet.setItems(newDataSet != null ? newDataSet.rawDS : null);
  }

  /**
   * Set groups
   * @param {vis.DataSet | Array} groups
   */
  setGroups(groups) {
    // convert to type DataSet when needed
    let newDataSet;
    const filter = (group) => group.visible !== false;

    if (!groups) {
      newDataSet = null;
    } else {
      // If groups is array, turn to DataSet & build dataview from that
      if (Array.isArray(groups)) groups = new DataSet(groups);

      newDataSet = new DataView(groups, { filter });
    }

    // This looks weird but it's necessary to prevent memory leaks.
    //
    // The problem is that the DataView will exist as long as the DataSet it's
    // connected to. This will force it to swap the groups DataSet for it's own
    // DataSet. In this arrangement it will become unreferenced from the outside
    // and garbage collected.
    //
    // IMPORTANT NOTE: If `this.groupsData` is a DataView was created in this
    // method. Even if the original is a DataView already a new one has been
    // created and assigned to `this.groupsData`. In case this changes in the
    // future it will be necessary to rework this!!!!
    if (
      this.groupsData != null &&
      typeof this.groupsData.setData === "function"
    ) {
      this.groupsData.setData(null);
    }
    this.groupsData = newDataSet;
    this.itemSet.setGroups(newDataSet);
  }

  /**
   * Set both items and groups in one go
   * @param {{items: (Array | vis.DataSet), groups: (Array | vis.DataSet)}} data
   */
  setData(data) {
    if (data && data.groups) {
      this.setGroups(data.groups);
    }

    if (data && data.items) {
      this.setItems(data.items);
    }
  }

  /**
   * Set selected items by their id. Replaces the current selection
   * Unknown id's are silently ignored.
   * @param {string[] | string} [ids]  An array with zero or more id's of the items to be
   *                                selected. If ids is an empty array, all items will be
   *                                unselected.
   * @param {Object} [options]      Available options:
   *                                `focus: boolean`
   *                                    If true, focus will be set to the selected item(s)
   *                                `animation: boolean | {duration: number, easingFunction: string}`
   *                                    If true (default), the range is animated
   *                                    smoothly to the new window. An object can be
   *                                    provided to specify duration and easing function.
   *                                    Default duration is 500 ms, and default easing
   *                                    function is 'easeInOutQuad'.
   *                                    Only applicable when option focus is true.
   */
  setSelection(ids, options) {
    this.itemSet && this.itemSet.setSelection(ids);

    if (options && options.focus) {
      this.focus(ids, options);
    }
  }

  /**
   * Get the selected items by their id
   * @return {Array} ids  The ids of the selected items
   */
  getSelection() {
    return (this.itemSet && this.itemSet.getSelection()) || [];
  }

  /**
   * Adjust the visible window such that the selected item (or multiple items)
   * are centered on screen.
   * @param {string | String[]} id     An item id or array with item ids
   * @param {Object} [options]      Available options:
   *                                `animation: boolean | {duration: number, easingFunction: string}`
   *                                    If true (default), the range is animated
   *                                    smoothly to the new window. An object can be
   *                                    provided to specify duration and easing function.
   *                                    Default duration is 500 ms, and default easing
   *                                    function is 'easeInOutQuad'.
   *                                `zoom: boolean`
   *                                    If true (default), the timeline will
   *                                    zoom on the element after focus it.
   */
  focus(id, options) {
    if (!this.itemsData || id == undefined) return;

    const ids = Array.isArray(id) ? id : [id];

    // get the specified item(s)
    const itemsData = this.itemsData.get(ids);

    // calculate minimum start and maximum end of specified items
    let start = null;
    let end = null;
    itemsData.forEach((itemData) => {
      const s = itemData.start.valueOf();
      const e =
        "end" in itemData ? itemData.end.valueOf() : itemData.start.valueOf();

      if (start === null || s < start) {
        start = s;
      }

      if (end === null || e > end) {
        end = e;
      }
    });

    if (start !== null && end !== null) {
      const me = this;
      // Use the first item for the vertical focus
      const item = this.itemSet.items[ids[0]];
      let startPos = this._getScrollTop() * -1;
      let initialVerticalScroll = null;

      // Setup a handler for each frame of the vertical scroll
      const verticalAnimationFrame = (ease, willDraw, done) => {
        const verticalScroll = getItemVerticalScroll(me, item);

        if (verticalScroll === false) {
          return; // We don't need to scroll, so do nothing
        }

        if (!initialVerticalScroll) {
          initialVerticalScroll = verticalScroll;
        }

        if (
          initialVerticalScroll.itemTop == verticalScroll.itemTop &&
          !initialVerticalScroll.shouldScroll
        ) {
          return; // We don't need to scroll, so do nothing
        } else if (
          initialVerticalScroll.itemTop != verticalScroll.itemTop &&
          verticalScroll.shouldScroll
        ) {
          // The redraw shifted elements, so reset the animation to correct
          initialVerticalScroll = verticalScroll;
          startPos = me._getScrollTop() * -1;
        }

        const from = startPos;
        const to = initialVerticalScroll.scrollOffset;
        const scrollTop = done ? to : from + (to - from) * ease;

        me._setScrollTop(-scrollTop);

        if (!willDraw) {
          me._redraw();
        }
      };

      // Enforces the final vertical scroll position
      const setFinalVerticalPosition = () => {
        const finalVerticalScroll = getItemVerticalScroll(me, item);

        if (
          finalVerticalScroll.shouldScroll &&
          finalVerticalScroll.itemTop != initialVerticalScroll.itemTop
        ) {
          me._setScrollTop(-finalVerticalScroll.scrollOffset);
          me._redraw();
        }
      };

      // Perform one last check at the end to make sure the final vertical
      // position is correct
      const finalVerticalCallback = () => {
        // Double check we ended at the proper scroll position
        setFinalVerticalPosition();

        // Let the redraw settle and finalize the position.
        setTimeout(setFinalVerticalPosition, 100);
      };

      // calculate the new middle and interval for the window
      const zoom = options && options.zoom !== undefined ? options.zoom : true;
      const middle = (start + end) / 2;
      const interval = zoom
        ? (end - start) * 1.1
        : Math.max(this.range.end - this.range.start, (end - start) * 1.1);

      const animation =
        options && options.animation !== undefined ? options.animation : true;

      if (!animation) {
        // We aren't animating so set a default so that the final callback forces the vertical location
        initialVerticalScroll = {
          shouldScroll: false,
          scrollOffset: -1,
          itemTop: -1,
        };
      }

      this.range.setRange(
        middle - interval / 2,
        middle + interval / 2,
        { animation },
        finalVerticalCallback,
        verticalAnimationFrame
      );
    }
  }

  /**
   * Set Timeline window such that it fits all items
   * @param {Object} [options]  Available options:
   *                                `animation: boolean | {duration: number, easingFunction: string}`
   *                                    If true (default), the range is animated
   *                                    smoothly to the new window. An object can be
   *                                    provided to specify duration and easing function.
   *                                    Default duration is 500 ms, and default easing
   *                                    function is 'easeInOutQuad'.
   * @param {function} [callback]
   */
  fit(options, callback) {
    const animation =
      options && options.animation !== undefined ? options.animation : true;
    let range;

    if (
      this.itemsData.length === 1 &&
      this.itemsData.get()[0].end === undefined
    ) {
      // a single item -> don't fit, just show a range around the item from -4 to +3 days
      range = this.getDataRange();
      this.moveTo(range.min.valueOf(), { animation }, callback);
    } else {
      // exactly fit the items (plus a small margin)
      range = this.getItemRange();
      this.range.setRange(range.min, range.max, { animation }, callback);
    }
  }

  /**
   * Determine the range of the items, taking into account their actual width
   * and a margin of 10 pixels on both sides.
   *
   * @returns {{min: Date, max: Date}}
   */
  getItemRange() {
    // get a rough approximation for the range based on the items start and end dates
    const range = this.getDataRange();
    let min = range.min !== null ? range.min.valueOf() : null;
    let max = range.max !== null ? range.max.valueOf() : null;
    let minItem = null;
    let maxItem = null;

    if (min != null && max != null) {
      let interval = max - min; // ms
      if (interval <= 0) {
        interval = 10;
      }
      const factor = interval / this.props.center.width;

      const redrawQueue = {};
      let redrawQueueLength = 0;

      // collect redraw functions
      util.forEach(this.itemSet.items, (item, key) => {
        if (item.groupShowing) {
          const returnQueue = true;
          redrawQueue[key] = item.redraw(returnQueue);
          redrawQueueLength = redrawQueue[key].length;
        }
      });

      const needRedraw = redrawQueueLength > 0;
      if (needRedraw) {
        // redraw all regular items
        for (let i = 0; i < redrawQueueLength; i++) {
          util.forEach(redrawQueue, (fns) => {
            fns[i]();
          });
        }
      }

      // calculate the date of the left side and right side of the items given
      util.forEach(this.itemSet.items, (item) => {
        const start = getStart(item);
        const end = getEnd(item);
        let startSide;
        let endSide;

        if (this.options.rtl) {
          startSide = start - (item.getWidthRight() + 10) * factor;
          endSide = end + (item.getWidthLeft() + 10) * factor;
        } else {
          startSide = start - (item.getWidthLeft() + 10) * factor;
          endSide = end + (item.getWidthRight() + 10) * factor;
        }

        if (startSide < min) {
          min = startSide;
          minItem = item;
        }
        if (endSide > max) {
          max = endSide;
          maxItem = item;
        }
      });

      if (minItem && maxItem) {
        const lhs = minItem.getWidthLeft() + 10;
        const rhs = maxItem.getWidthRight() + 10;
        const delta = this.props.center.width - lhs - rhs; // px

        if (delta > 0) {
          if (this.options.rtl) {
            min = getStart(minItem) - (rhs * interval) / delta; // ms
            max = getEnd(maxItem) + (lhs * interval) / delta; // ms
          } else {
            min = getStart(minItem) - (lhs * interval) / delta; // ms
            max = getEnd(maxItem) + (rhs * interval) / delta; // ms
          }
        }
      }
    }

    return {
      min: min != null ? new Date(min) : null,
      max: max != null ? new Date(max) : null,
    };
  }

  /**
   * Calculate the data range of the items start and end dates
   * @returns {{min: Date, max: Date}}
   */
  getDataRange() {
    let min = null;
    let max = null;

    if (this.itemsData) {
      this.itemsData.forEach((item) => {
        const start = util.convert(item.start, "Date").valueOf();
        const end = util
          .convert(item.end != undefined ? item.end : item.start, "Date")
          .valueOf();
        if (min === null || start < min) {
          min = start;
        }
        if (max === null || end > max) {
          max = end;
        }
      });
    }

    return {
      min: min != null ? new Date(min) : null,
      max: max != null ? new Date(max) : null,
    };
  }

  /**
   * Generate Timeline related information from an event
   * @param {Event} event
   * @return {Object} An object with related information, like on which area
   *                  The event happened, whether clicked on an item, etc.
   */
  getEventProperties(event) {
    const clientX = event.center ? event.center.x : event.clientX;
    const clientY = event.center ? event.center.y : event.clientY;
    const centerContainerRect =
      this.dom.centerContainer.getBoundingClientRect();
    const x = this.options.rtl
      ? centerContainerRect.right - clientX
      : clientX - centerContainerRect.left;
    const y = clientY - centerContainerRect.top;

    const item = this.itemSet.itemFromTarget(event);
    const group = this.itemSet.groupFromTarget(event);
    const customTime = CustomTime.customTimeFromTarget(event);

    const snap = this.itemSet.options.snap || null;
    const scale = this.body.util.getScale();
    const step = this.body.util.getStep();
    const time = this._toTime(x);
    const snappedTime = snap ? snap(time, scale, step) : time;

    const element = util.getTarget(event);
    let what = null;
    if (item != null) {
      what = "item";
    } else if (customTime != null) {
      what = "custom-time";
    } else if (util.hasParent(element, this.timeAxis.dom.foreground)) {
      what = "axis";
    } else if (
      this.timeAxis2 &&
      util.hasParent(element, this.timeAxis2.dom.foreground)
    ) {
      what = "axis";
    } else if (util.hasParent(element, this.itemSet.dom.labelSet)) {
      what = "group-label";
    } else if (util.hasParent(element, this.currentTime.bar)) {
      what = "current-time";
    } else if (util.hasParent(element, this.dom.center)) {
      what = "background";
    }

    return {
      event,
      item: item ? item.id : null,
      isCluster: item ? !!item.isCluster : false,
      items: item ? item.items || [] : null,
      group: group ? group.groupId : null,
      customTime: customTime ? customTime.options.id : null,
      what,
      pageX: event.srcEvent ? event.srcEvent.pageX : event.pageX,
      pageY: event.srcEvent ? event.srcEvent.pageY : event.pageY,
      x,
      y,
      time,
      snappedTime,
    };
  }

  /**
   * Toggle Timeline rolling mode
   */
  toggleRollingMode() {
    if (this.range.rolling) {
      this.range.stopRolling();
    } else {
      if (this.options.rollingMode == undefined) {
        this.setOptions(this.options);
      }
      this.range.startRolling();
    }
  }

  /**
   * redraw
   * @private
   */
  _redraw() {
    Core.prototype._redraw.call(this);
  }

  /**
   * on fit callback
   * @param {object} args
   * @private
   */
  _onFit(args) {
    const { start, end, animation } = args;
    if (!end) {
      this.moveTo(start.valueOf(), {
        animation,
      });
    } else {
      this.range.setRange(start, end, {
        animation: animation,
      });
    }
  }
}

/**
 *
 * @param {timeline.Item} item
 * @returns {number}
 */
function getStart(item) {
  return util.convert(item.data.start, "Date").valueOf();
}

/**
 *
 * @param {timeline.Item} item
 * @returns {number}
 */
function getEnd(item) {
  const end = item.data.end != undefined ? item.data.end : item.data.start;
  return util.convert(end, "Date").valueOf();
}

/**
 * @param {vis.Timeline} timeline
 * @param {timeline.Item} item
 * @return {{shouldScroll: bool, scrollOffset: number, itemTop: number}}
 */
function getItemVerticalScroll(timeline, item) {
  if (!item.parent) {
    // The item no longer exists, so ignore this focus.
    return false;
  }

  const itemsetHeight = timeline.options.rtl
    ? timeline.props.rightContainer.height
    : timeline.props.leftContainer.height;
  const contentHeight = timeline.props.center.height;

  const group = item.parent;
  let offset = group.top;
  let shouldScroll = true;
  const orientation = timeline.timeAxis.options.orientation.axis;

  const itemTop = () => {
    if (orientation == "bottom") {
      return group.height - item.top - item.height;
    } else {
      return item.top;
    }
  };

  const currentScrollHeight = timeline._getScrollTop() * -1;
  const targetOffset = offset + itemTop();
  const height = item.height;

  if (targetOffset < currentScrollHeight) {
    if (offset + itemsetHeight <= offset + itemTop() + height) {
      offset += itemTop() - timeline.itemSet.options.margin.item.vertical;
    }
  } else if (targetOffset + height > currentScrollHeight + itemsetHeight) {
    offset +=
      itemTop() +
      height -
      itemsetHeight +
      timeline.itemSet.options.margin.item.vertical;
  } else {
    shouldScroll = false;
  }

  offset = Math.min(offset, contentHeight - itemsetHeight);

  return { shouldScroll, scrollOffset: offset, itemTop: targetOffset };
}<|MERGE_RESOLUTION|>--- conflicted
+++ resolved
@@ -81,33 +81,12 @@
     }
 
     if (options) {
-<<<<<<< HEAD
       if (options.rollingMode) { this.options.rollingMode = options.rollingMode; }
       if (options.onInitialDrawComplete) { this.options.onInitialDrawComplete = options.onInitialDrawComplete; }
       if (options.onTimeout) { this.options.onTimeout = options.onTimeout; }
       if (options.loadingScreenTemplate) { this.options.loadingScreenTemplate = options.loadingScreenTemplate; }
       if (options.showUngroupedItems) { this.options.showUngroupedItems = options.showUngroupedItems; }
       if (options.ungroupedHeaderTemplate) { this.options.ungroupedHeaderTemplate = options.ungroupedHeaderTemplate; }
-=======
-      if (options.rollingMode) {
-        this.options.rollingMode = options.rollingMode;
-      }
-      if (options.onInitialDrawComplete) {
-        this.options.onInitialDrawComplete = options.onInitialDrawComplete;
-      }
-      if (options.onTimeout) {
-        this.options.onTimeout = options.onTimeout;
-      }
-      if (options.loadingScreenTemplate) {
-        this.options.loadingScreenTemplate = options.loadingScreenTemplate;
-      }
-      if (options.showUngroupedItems) {
-        this.options.showUngroupedItems = options.showUngroupedItems;
-      }
-      if (options.ungroupedHeaderTemplate) {
-        this.options.ungroupedHeaderTemplate = options.ungroupedHeaderTemplate;
-      }
->>>>>>> 27c3cd29
     }
 
     // Prepare loading screen
