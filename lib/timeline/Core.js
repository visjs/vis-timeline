import Emitter from 'component-emitter';
import Hammer from '../module/hammer';
import * as hammerUtil from '../hammerUtil';
import util from '../util';
import TimeAxis from './component/TimeAxis';
import Activator from '../shared/Activator';
import * as DateUtil from './DateUtil';
import CustomTime from './component/CustomTime';

import './component/css/animation.css';
import './component/css/currenttime.css';
import './component/css/panel.css';
import './component/css/pathStyles.css';
import './component/css/timeline.css';
import '../shared/bootstrap.css';

/**
 * Create a timeline visualization
 * @constructor Core
 */
class Core {
    /**
     * Create the main DOM for the Core: a root panel containing left, right,
     * top, bottom, content, and background panel.
     * @param {Element} container  The container element where the Core will
     *                             be attached.
     * @protected
     */
    _create(container) {
        this.dom = {};

        this.dom.container = container;
        this.dom.container.style.position = 'relative';

        this.dom.root = document.createElement('div');
        this.dom.background = document.createElement('div');
        this.dom.backgroundVertical = document.createElement('div');
        this.dom.backgroundHorizontal = document.createElement('div');
        this.dom.centerContainer = document.createElement('div');
        this.dom.leftContainer = document.createElement('div');
        this.dom.rightContainer = document.createElement('div');
        this.dom.center = document.createElement('div');
        this.dom.left = document.createElement('div');
        this.dom.right = document.createElement('div');
        this.dom.top = document.createElement('div');
        this.dom.bottom = document.createElement('div');
        this.dom.shadowTop = document.createElement('div');
        this.dom.shadowBottom = document.createElement('div');
        this.dom.shadowTopLeft = document.createElement('div');
        this.dom.shadowBottomLeft = document.createElement('div');
        this.dom.shadowTopRight = document.createElement('div');
        this.dom.shadowBottomRight = document.createElement('div');
        this.dom.rollingModeBtn = document.createElement('div');
        this.dom.loadingScreen = document.createElement('div');

        this.dom.root.className = 'vis-timeline';
        this.dom.background.className = 'vis-panel vis-background';
        this.dom.backgroundVertical.className = 'vis-panel vis-background vis-vertical';
        this.dom.backgroundHorizontal.className = 'vis-panel vis-background vis-horizontal';
        this.dom.centerContainer.className = 'vis-panel vis-center';
        this.dom.leftContainer.className = 'vis-panel vis-left';
        this.dom.rightContainer.className = 'vis-panel vis-right';
        this.dom.top.className = 'vis-panel vis-top';
        this.dom.bottom.className = 'vis-panel vis-bottom';
        this.dom.left.className = 'vis-content';
        this.dom.center.className = 'vis-content';
        this.dom.right.className = 'vis-content';
        this.dom.shadowTop.className = 'vis-shadow vis-top';
        this.dom.shadowBottom.className = 'vis-shadow vis-bottom';
        this.dom.shadowTopLeft.className = 'vis-shadow vis-top';
        this.dom.shadowBottomLeft.className = 'vis-shadow vis-bottom';
        this.dom.shadowTopRight.className = 'vis-shadow vis-top';
        this.dom.shadowBottomRight.className = 'vis-shadow vis-bottom';
        this.dom.rollingModeBtn.className = 'vis-rolling-mode-btn';
        this.dom.loadingScreen.className = 'vis-loading-screen';

        this.dom.root.appendChild(this.dom.background);
        this.dom.root.appendChild(this.dom.backgroundVertical);
        this.dom.root.appendChild(this.dom.backgroundHorizontal);
        this.dom.root.appendChild(this.dom.centerContainer);
        this.dom.root.appendChild(this.dom.leftContainer);
        this.dom.root.appendChild(this.dom.rightContainer);
        this.dom.root.appendChild(this.dom.top);
        this.dom.root.appendChild(this.dom.bottom);
        this.dom.root.appendChild(this.dom.rollingModeBtn);

        this.dom.centerContainer.appendChild(this.dom.center);
        this.dom.leftContainer.appendChild(this.dom.left);
        this.dom.rightContainer.appendChild(this.dom.right);
        this.dom.centerContainer.appendChild(this.dom.shadowTop);
        this.dom.centerContainer.appendChild(this.dom.shadowBottom);
        this.dom.leftContainer.appendChild(this.dom.shadowTopLeft);
        this.dom.leftContainer.appendChild(this.dom.shadowBottomLeft);
        this.dom.rightContainer.appendChild(this.dom.shadowTopRight);
        this.dom.rightContainer.appendChild(this.dom.shadowBottomRight);

        // size properties of each of the panels
        this.props = {
            root: {},
            background: {},
            centerContainer: {},
            leftContainer: {},
            rightContainer: {},
            center: {},
            left: {},
            right: {},
            top: {},
            bottom: {},
            border: {},
            scrollTop: 0,
            scrollTopMin: 0
        };

        this.on('rangechange', () => {
            if (this.initialDrawDone === true) {
                this._redraw();
            }
        });
        this.on('rangechanged', () => {
            if (!this.initialRangeChangeDone) {
                this.initialRangeChangeDone = true;
            }
        });
        this.on('touch', this._onTouch.bind(this));
        this.on('panmove', this._onDrag.bind(this));

        const me = this;
        this._origRedraw = this._redraw.bind(this);
        this._redraw = util.throttle(this._origRedraw);

        this.on('_change', properties => {
            if (me.itemSet && me.itemSet.initialItemSetDrawn && properties && properties.queue == true) {
                me._redraw()
            } else {
                me._origRedraw();
            }
        });

        // create event listeners for all interesting events, these events will be
        // emitted via emitter
        this.hammer = new Hammer(this.dom.root);
        const pinchRecognizer = this.hammer.get('pinch').set({enable: true});
        pinchRecognizer && hammerUtil.disablePreventDefaultVertically(pinchRecognizer);
        this.hammer.get('pan').set({threshold: 5, direction: Hammer.DIRECTION_ALL});
        this.timelineListeners = {};

        const events = [
            'tap', 'doubletap', 'press',
            'pinch',
            'pan', 'panstart', 'panmove', 'panend'
            // TODO: cleanup
            //'touch', 'pinch',
            //'tap', 'doubletap', 'hold',
            //'dragstart', 'drag', 'dragend',
            //'mousewheel', 'DOMMouseScroll' // DOMMouseScroll is needed for Firefox
        ];
        events.forEach(type => {
            const listener = event => {
                if (me.isActive()) {
                    me.emit(type, event);
                }
            };
            me.hammer.on(type, listener);
            me.timelineListeners[type] = listener;
        });

        // emulate a touch event (emitted before the start of a pan, pinch, tap, or press)
        hammerUtil.onTouch(this.hammer, event => {
            me.emit('touch', event);
        });

        // emulate a release event (emitted after a pan, pinch, tap, or press)
        hammerUtil.onRelease(this.hammer, event => {
            me.emit('release', event);
        });

        /**
         *
         * @param {WheelEvent} event
         */
        function onMouseWheel(event) {

            // Reasonable default wheel deltas
            const LINE_HEIGHT = 40;
            const PAGE_HEIGHT = 800;

            if (this.isActive()) {
                this.emit('mousewheel', event);
            }

            // deltaX and deltaY normalization from jquery.mousewheel.js
            let deltaX = 0;
            let deltaY = 0;

            // Old school scrollwheel delta
            if ('detail' in event) {
                deltaY = event.detail * -1;
            }
            if ('wheelDelta' in event) {
                deltaY = event.wheelDelta;
            }
            if ('wheelDeltaY' in event) {
                deltaY = event.wheelDeltaY;
            }
            if ('wheelDeltaX' in event) {
                deltaX = event.wheelDeltaX * -1;
            }

            // Firefox < 17 horizontal scrolling related to DOMMouseScroll event
            if ('axis' in event && event.axis === event.HORIZONTAL_AXIS) {
                deltaX = deltaY * -1;
                deltaY = 0;
            }

            // New school wheel delta (wheel event)
            if ('deltaY' in event) {
                deltaY = event.deltaY * -1;
            }
            if ('deltaX' in event) {
                deltaX = event.deltaX;
            }

            // Normalize deltas
            if (event.deltaMode) {
                if (event.deltaMode === 1) {   // delta in LINE units
                    deltaX *= LINE_HEIGHT;
                    deltaY *= LINE_HEIGHT;
                } else {                       // delta in PAGE units
                    deltaX *= LINE_HEIGHT;
                    deltaY *= PAGE_HEIGHT;
                }
            }
            // Prevent scrolling when zooming (no zoom key, or pressing zoom key)
            if (this.options.preferZoom) {
                if (!this.options.zoomKey || event[this.options.zoomKey]) return;
            } else {
                if (this.options.zoomKey && event[this.options.zoomKey]) return
            }
            // Don't preventDefault if you can't scroll
            if (!this.options.verticalScroll && !this.options.horizontalScroll) return;

            if (this.options.verticalScroll && Math.abs(deltaY) >= Math.abs(deltaX)) {
                const current = this.props.scrollTop;
                const adjusted = current + deltaY;

                if (this.isActive()) {
                    const newScrollTop = this._setScrollTop(adjusted);

                    if (newScrollTop !== current) {
                        this._redraw();
                        this.emit('scroll', event);

                        // Prevent default actions caused by mouse wheel
                        // (else the page and timeline both scroll)
                        event.preventDefault();
                    }
                }
            } else if (this.options.horizontalScroll) {
                const delta = Math.abs(deltaX) >= Math.abs(deltaY) ? deltaX : deltaY;

                // calculate a single scroll jump relative to the range scale
                const diff = (delta / 120) * (this.range.end - this.range.start) / 20;
                // calculate new start and end
                const newStart = this.range.start + diff;
                const newEnd = this.range.end + diff;

                const options = {
                    animation: false,
                    byUser: true,
                    event
                };
                this.range.setRange(newStart, newEnd, options);

                event.preventDefault();
            }
        }
<<<<<<< HEAD
      };
      me.hammer.on(type, listener);
      me.timelineListeners[type] = listener;
    });
=======
>>>>>>> 7852f45c

        // Add modern wheel event listener
        const wheelType = "onwheel" in document.createElement("div") ? "wheel" : // Modern browsers support "wheel"
            document.onmousewheel !== undefined ? "mousewheel" : // Webkit and IE support at least "mousewheel"

                // DOMMouseScroll - Older Firefox versions use "DOMMouseScroll"
                // onmousewheel - All the use "onmousewheel"
                this.dom.centerContainer.addEventListener ? "DOMMouseScroll" : "onmousewheel"
        this.dom.top.addEventListener ? "DOMMouseScroll" : "onmousewheel"
        this.dom.bottom.addEventListener ? "DOMMouseScroll" : "onmousewheel"
        this.dom.centerContainer.addEventListener(wheelType, onMouseWheel.bind(this), false);
        this.dom.top.addEventListener(wheelType, onMouseWheel.bind(this), false);
        this.dom.bottom.addEventListener(wheelType, onMouseWheel.bind(this), false);


        /**
         *
         * @param {scroll} event
         */
        function onMouseScrollSide(event) {
            if (!me.options.verticalScroll) return;

            event.preventDefault();
            if (me.isActive()) {
                const adjusted = -event.target.scrollTop;
                me._setScrollTop(adjusted);
                me._redraw();
                me.emit('scrollSide', event);
            }
        }

        this.dom.left.parentNode.addEventListener('scroll', onMouseScrollSide.bind(this));
        this.dom.right.parentNode.addEventListener('scroll', onMouseScrollSide.bind(this));

<<<<<<< HEAD
    // Add modern wheel event listener
    const wheelType = "onwheel" in document.createElement("div") ? "wheel" : // Modern browsers support "wheel"
    document.onmousewheel !== undefined ? "mousewheel" : // Webkit and IE support at least "mousewheel"
    
    // DOMMouseScroll - Older Firefox versions use "DOMMouseScroll"
    // onmousewheel - All the use "onmousewheel"
    this.dom.centerContainer.addEventListener ? "DOMMouseScroll" :  "onmousewheel"
    this.dom.top.addEventListener ? "DOMMouseScroll" : "onmousewheel"
    this.dom.bottom.addEventListener ? "DOMMouseScroll" : "onmousewheel"
    this.dom.centerContainer.addEventListener(wheelType, onMouseWheel.bind(this), false);
    this.dom.top.addEventListener(wheelType, onMouseWheel.bind(this), false);
    this.dom.bottom.addEventListener(wheelType, onMouseWheel.bind(this), false);


    /**
     *
     * @param {scroll} event
     */
    function onMouseScrollSide(event) {
      if (!me.options.verticalScroll) return;
      
      event.preventDefault();
      if (me.isActive()) {
        const adjusted = -event.target.scrollTop;
        me._setScrollTop(adjusted);
        me._redraw();
        me.emit('scrollSide', event);
      }
    }
=======
        let itemAddedToTimeline = false;

        /**
         *
         * @param {dragover} event
         * @returns {boolean}
         */
        function handleDragOver(event) {
            if (event.preventDefault) {
                me.emit('dragover', me.getEventProperties(event));
                event.preventDefault(); // Necessary. Allows us to drop.
            }

            // make sure your target is a timeline element
            if (!(event.target.className.indexOf("timeline") > -1)) return;

            // make sure only one item is added every time you're over the timeline
            if (itemAddedToTimeline) return;

            event.dataTransfer.dropEffect = 'move';
            itemAddedToTimeline = true;
            return false;
        }
>>>>>>> 7852f45c

        /**
         *
         * @param {drop} event
         * @returns {boolean}
         */
        function handleDrop(event) {
            // prevent redirect to blank page - Firefox
            if (event.preventDefault) {
                event.preventDefault();
            }
            if (event.stopPropagation) {
                event.stopPropagation();
            }
            // return when dropping non-timeline items
            try {
                var itemData = JSON.parse(event.dataTransfer.getData("text"))
                if (!itemData || !itemData.content) return
            } catch (err) {
                return false;
            }

            itemAddedToTimeline = false;
            event.center = {
                x: event.clientX,
                y: event.clientY
            };

            if (itemData.target !== 'item') {
                me.itemSet._onAddItem(event);
            } else {
                me.itemSet._onDropObjectOnItem(event);
            }
            me.emit('drop', me.getEventProperties(event))
            return false;
        }

        this.dom.center.addEventListener('dragover', handleDragOver.bind(this), false);
        this.dom.center.addEventListener('drop', handleDrop.bind(this), false);

        this.customTimes = [];

        // store state information needed for touch events
        this.touch = {};

        this.redrawCount = 0;
        this.initialDrawDone = false;
        this.initialRangeChangeDone = false;

        // attach the root panel to the provided container
        if (!container) throw new Error('No container provided');
        container.appendChild(this.dom.root);
        container.appendChild(this.dom.loadingScreen);
    }

    /**
     * Set options. Options will be passed to all components loaded in the Timeline.
     * @param {Object} [options]
     *                           {String} orientation
     *                              Vertical orientation for the Timeline,
     *                              can be 'bottom' (default) or 'top'.
     *                           {string | number} width
     *                              Width for the timeline, a number in pixels or
     *                              a css string like '1000px' or '75%'. '100%' by default.
     *                           {string | number} height
     *                              Fixed height for the Timeline, a number in pixels or
     *                              a css string like '400px' or '75%'. If undefined,
     *                              The Timeline will automatically size such that
     *                              its contents fit.
     *                           {string | number} minHeight
     *                              Minimum height for the Timeline, a number in pixels or
     *                              a css string like '400px' or '75%'.
     *                           {string | number} maxHeight
     *                              Maximum height for the Timeline, a number in pixels or
     *                              a css string like '400px' or '75%'.
     *                           {number | Date | string} start
     *                              Start date for the visible window
     *                           {number | Date | string} end
     *                              End date for the visible window
     */
<<<<<<< HEAD
    function handleDragOver(event) {
      if (event.preventDefault) {
        me.emit('dragover', me.getEventProperties(event));
        event.preventDefault(); // Necessary. Allows us to drop.
      }
=======
    setOptions(options) {
        if (options) {
            // copy the known options
            const fields = [
                'width', 'height', 'minHeight', 'maxHeight', 'autoResize',
                'start', 'end', 'clickToUse', 'dataAttributes', 'hiddenDates',
                'locale', 'locales', 'moment', 'preferZoom', 'rtl', 'zoomKey',
                'horizontalScroll', 'verticalScroll', 'longSelectPressTime', 'snap'
            ];
            util.selectiveExtend(fields, this.options, options);
            this.dom.rollingModeBtn.style.visibility = 'hidden';

            if (this.options.rtl) {
                this.dom.container.style.direction = "rtl";
                this.dom.backgroundVertical.className = 'vis-panel vis-background vis-vertical-rtl';
            }

            if (this.options.verticalScroll) {
                if (this.options.rtl) {
                    this.dom.rightContainer.className = 'vis-panel vis-right vis-vertical-scroll';
                } else {
                    this.dom.leftContainer.className = 'vis-panel vis-left vis-vertical-scroll';
                }
            }

            if (typeof this.options.orientation !== 'object') {
                this.options.orientation = {item: undefined, axis: undefined};
            }
            if ('orientation' in options) {
                if (typeof options.orientation === 'string') {
                    this.options.orientation = {
                        item: options.orientation,
                        axis: options.orientation
                    };
                } else if (typeof options.orientation === 'object') {
                    if ('item' in options.orientation) {
                        this.options.orientation.item = options.orientation.item;
                    }
                    if ('axis' in options.orientation) {
                        this.options.orientation.axis = options.orientation.axis;
                    }
                }
            }

            if (this.options.orientation.axis === 'both') {
                if (!this.timeAxis2) {
                    const timeAxis2 = this.timeAxis2 = new TimeAxis(this.body);
                    timeAxis2.setOptions = options => {
                        const _options = options ? util.extend({}, options) : {};
                        _options.orientation = 'top'; // override the orientation option, always top
                        TimeAxis.prototype.setOptions.call(timeAxis2, _options);
                    };
                    this.components.push(timeAxis2);
                }
            } else {
                if (this.timeAxis2) {
                    const index = this.components.indexOf(this.timeAxis2);
                    if (index !== -1) {
                        this.components.splice(index, 1);
                    }
                    this.timeAxis2.destroy();
                    this.timeAxis2 = null;
                }
            }

            // if the graph2d's drawPoints is a function delegate the callback to the onRender property
            if (typeof options.drawPoints == 'function') {
                options.drawPoints = {
                    onRender: options.drawPoints
                };
            }

            if ('hiddenDates' in this.options) {
                DateUtil.convertHiddenOptions(this.options.moment, this.body, this.options.hiddenDates);
            }

            if ('clickToUse' in options) {
                if (options.clickToUse) {
                    if (!this.activator) {
                        this.activator = new Activator(this.dom.root);
                    }
                } else {
                    if (this.activator) {
                        this.activator.destroy();
                        delete this.activator;
                    }
                }
            }

            // enable/disable autoResize
            this._initAutoResize();
        }
>>>>>>> 7852f45c

        // propagate options to all components
        this.components.forEach(component => component.setOptions(options));

        // enable/disable configure
        if ('configure' in options) {
            if (!this.configurator) {
                this.configurator = this._createConfigurator();
            }

            this.configurator.setOptions(options.configure);

            // collect the settings of all components, and pass them to the configuration system
            const appliedOptions = util.deepExtend({}, this.options);
            this.components.forEach(component => {
                util.deepExtend(appliedOptions, component.options);
            });
            this.configurator.setModuleOptions({global: appliedOptions});
        }

        this._redraw();
    }

    /**
     * Returns true when the Timeline is active.
     * @returns {boolean}
     */
    isActive() {
        return !this.activator || this.activator.active;
    }

<<<<<<< HEAD
    this.dom.center.addEventListener('dragover', handleDragOver.bind(this), false);
    this.dom.center.addEventListener('drop', handleDrop.bind(this), false);

    this.customTimes = [];

    // store state information needed for touch events
    this.touch = {};

    this.redrawCount = 0;
    this.initialDrawDone = false;
    this.initialRangeChangeDone = false;

    // attach the root panel to the provided container
    if (!container) throw new Error('No container provided');
    container.appendChild(this.dom.root);
    container.appendChild(this.dom.loadingScreen);
  }

  /**
   * Set options. Options will be passed to all components loaded in the Timeline.
   * @param {Object} [options]
   *                           {String} orientation
   *                              Vertical orientation for the Timeline,
   *                              can be 'bottom' (default) or 'top'.
   *                           {string | number} width
   *                              Width for the timeline, a number in pixels or
   *                              a css string like '1000px' or '75%'. '100%' by default.
   *                           {string | number} height
   *                              Fixed height for the Timeline, a number in pixels or
   *                              a css string like '400px' or '75%'. If undefined,
   *                              The Timeline will automatically size such that
   *                              its contents fit.
   *                           {string | number} minHeight
   *                              Minimum height for the Timeline, a number in pixels or
   *                              a css string like '400px' or '75%'.
   *                           {string | number} maxHeight
   *                              Maximum height for the Timeline, a number in pixels or
   *                              a css string like '400px' or '75%'.
   *                           {number | Date | string} start
   *                              Start date for the visible window
   *                           {number | Date | string} end
   *                              End date for the visible window
   */
  setOptions(options) {
    if (options) {
      // copy the known options
      const fields = [
        'width', 'height', 'minHeight', 'maxHeight', 'autoResize',
        'start', 'end', 'clickToUse', 'dataAttributes', 'hiddenDates',
        'locale', 'locales', 'moment', 'preferZoom', 'rtl', 'zoomKey',
        'horizontalScroll', 'verticalScroll', 'longSelectPressTime', 'snap'
      ];
      util.selectiveExtend(fields, this.options, options);
      this.dom.rollingModeBtn.style.visibility = 'hidden';

      if (this.options.rtl) {
        this.dom.container.style.direction = "rtl";
        this.dom.backgroundVertical.className = 'vis-panel vis-background vis-vertical-rtl';    
      }

      if (this.options.verticalScroll) {
        if (this.options.rtl) {
          this.dom.rightContainer.className = 'vis-panel vis-right vis-vertical-scroll';
        } else {
          this.dom.leftContainer.className = 'vis-panel vis-left vis-vertical-scroll';
        }
      }

      if (typeof this.options.orientation !== 'object') {
        this.options.orientation = {item:undefined,axis:undefined};
      }
      if ('orientation' in options) {
        if (typeof options.orientation === 'string') {
          this.options.orientation = {
            item: options.orientation,
            axis: options.orientation
          };
        }
        else if (typeof options.orientation === 'object') {
          if ('item' in options.orientation) {
            this.options.orientation.item = options.orientation.item;
          }
          if ('axis' in options.orientation) {
            this.options.orientation.axis = options.orientation.axis;
          }
        }
      }

      if (this.options.orientation.axis === 'both') {
        if (!this.timeAxis2) {
          const timeAxis2 = this.timeAxis2 = new TimeAxis(this.body);
          timeAxis2.setOptions = options => {
            const _options = options ? util.extend({}, options) : {};
            _options.orientation = 'top'; // override the orientation option, always top
            TimeAxis.prototype.setOptions.call(timeAxis2, _options);
          };
          this.components.push(timeAxis2);
        }
      }
      else {
        if (this.timeAxis2) {
          const index = this.components.indexOf(this.timeAxis2);
          if (index !== -1) {
            this.components.splice(index, 1);
          }
          this.timeAxis2.destroy();
          this.timeAxis2 = null;
        }
      }
=======
    /**
     * Destroy the Core, clean up all DOM elements and event listeners.
     */
    destroy() {
        // unbind datasets
        this.setItems(null);
        this.setGroups(null);
>>>>>>> 7852f45c

        // remove all event listeners
        this.off();

        // stop checking for changed size
        this._stopAutoResize();

        // remove from DOM
        if (this.dom.root.parentNode) {
            this.dom.root.parentNode.removeChild(this.dom.root);
        }
        this.dom = null;

        // remove Activator
        if (this.activator) {
            this.activator.destroy();
            delete this.activator;
        }

        // cleanup hammer touch events
        for (const event in this.timelineListeners) {
            if (this.timelineListeners.hasOwnProperty(event)) {
                delete this.timelineListeners[event];
            }
        }
        this.timelineListeners = null;
        this.hammer && this.hammer.destroy();
        this.hammer = null;

        // give all components the opportunity to cleanup
        this.components.forEach(component => component.destroy());

        this.body = null;
    }

    /**
     * Set a custom time bar
     * @param {Date} time
     * @param {number} [id=undefined] Optional id of the custom time bar to be adjusted.
     */
    setCustomTime(time, id) {
        const customTimes = this.customTimes.filter(component => id === component.options.id);

        if (customTimes.length === 0) {
            throw new Error(`No custom time bar found with id ${JSON.stringify(id)}`)
        }

        if (customTimes.length > 0) {
            customTimes[0].setCustomTime(time);
        }
    }

    /**
     * Retrieve the current custom time.
     * @param {number} [id=undefined]    Id of the custom time bar.
     * @return {Date | undefined} customTime
     */
    getCustomTime(id) {
        const customTimes = this.customTimes.filter(component => component.options.id === id);

<<<<<<< HEAD
    // cleanup hammer touch events
    for (const event in this.timelineListeners) {
      if (this.timelineListeners.hasOwnProperty(event)) {
        delete this.timelineListeners[event];
      }
    }
    this.timelineListeners = null;
    this.hammer && this.hammer.destroy();
    this.hammer = null;

    // give all components the opportunity to cleanup
    this.components.forEach(component => component.destroy());

    this.body = null;
  }

  /**
   * Set a custom time bar
   * @param {Date} time
   * @param {number} [id=undefined] Optional id of the custom time bar to be adjusted.
   */
  setCustomTime(time, id) {
    const customTimes = this.customTimes.filter(component => id === component.options.id);

    if (customTimes.length === 0) {
      throw new Error(`No custom time bar found with id ${JSON.stringify(id)}`)
    }

    if (customTimes.length > 0) {
      customTimes[0].setCustomTime(time);
    }
  }

  /**
   * Retrieve the current custom time.
   * @param {number} [id=undefined]    Id of the custom time bar.
   * @return {Date | undefined} customTime
   */
  getCustomTime(id) {
    const customTimes = this.customTimes.filter(component => component.options.id === id);

    if (customTimes.length === 0) {
      throw new Error(`No custom time bar found with id ${JSON.stringify(id)}`)
    }
    return customTimes[0].getCustomTime();
  }

  /**
   * Set a custom marker for the custom time bar.
   * @param {string} [title] Title of the custom marker.
   * @param {number} [id=undefined] Id of the custom marker.
   * @param {boolean} [editable=false] Make the custom marker editable.
   */
  setCustomTimeMarker(title, id, editable) {
    const customTimes = this.customTimes.filter(component => component.options.id === id);

    if (customTimes.length === 0) {
      throw new Error(`No custom time bar found with id ${JSON.stringify(id)}`)
    }
    if (customTimes.length > 0) {
      customTimes[0].setCustomMarker(title, editable);
    }
  }

  /**
   * Set a custom title for the custom time bar.
   * @param {string} [title] Custom title
   * @param {number} [id=undefined]    Id of the custom time bar.
   * @returns {*}
   */
  setCustomTimeTitle(title, id) {
    const customTimes = this.customTimes.filter(component => component.options.id === id);

    if (customTimes.length === 0) {
      throw new Error(`No custom time bar found with id ${JSON.stringify(id)}`)
    }
    if (customTimes.length > 0) {
      return customTimes[0].setCustomTitle(title);
    }
  }

  /**
   * Retrieve meta information from an event.
   * Should be overridden by classes extending Core
   * @param {Event} event
   * @return {Object} An object with related information.
   */
  getEventProperties(event) {
    return { event };
  }

  /**
   * Add custom vertical bar
   * @param {Date | string | number} [time]  A Date, unix timestamp, or
   *                                         ISO date string. Time point where
   *                                         the new bar should be placed.
   *                                         If not provided, `new Date()` will
   *                                         be used.
   * @param {number | string} [id=undefined] Id of the new bar. Optional
   * @return {number | string}               Returns the id of the new bar
   */
  addCustomTime(time, id) {
    const timestamp = time !== undefined
        ? util.convert(time, 'Date')
        : new Date();

    const exists = this.customTimes.some(customTime => customTime.options.id === id);
    if (exists) {
      throw new Error(`A custom time with id ${JSON.stringify(id)} already exists`);
    }

    const customTime = new CustomTime(this.body, util.extend({}, this.options, {
      time: timestamp,
      id,
      snap: this.itemSet ? this.itemSet.options.snap : this.options.snap
    }));
=======
        if (customTimes.length === 0) {
            throw new Error(`No custom time bar found with id ${JSON.stringify(id)}`)
        }
        return customTimes[0].getCustomTime();
    }

    /**
     * Set a custom marker for the custom time bar.
     * @param {string} [title] Title of the custom marker.
     * @param {number} [id=undefined] Id of the custom marker.
     * @param {boolean} [editable=false] Make the custom marker editable.
     */
    setCustomTimeMarker(title, id, editable) {
        const customTimes = this.customTimes.filter(component => component.options.id === id);

        if (customTimes.length === 0) {
            throw new Error(`No custom time bar found with id ${JSON.stringify(id)}`)
        }
        if (customTimes.length > 0) {
            customTimes[0].setCustomMarker(title, editable);
        }
    }

    /**
     * Set a custom title for the custom time bar.
     * @param {string} [title] Custom title
     * @param {number} [id=undefined]    Id of the custom time bar.
     * @returns {*}
     */
    setCustomTimeTitle(title, id) {
        const customTimes = this.customTimes.filter(component => component.options.id === id);

        if (customTimes.length === 0) {
            throw new Error(`No custom time bar found with id ${JSON.stringify(id)}`)
        }
        if (customTimes.length > 0) {
            return customTimes[0].setCustomTitle(title);
        }
    }

    /**
     * Retrieve meta information from an event.
     * Should be overridden by classes extending Core
     * @param {Event} event
     * @return {Object} An object with related information.
     */
    getEventProperties(event) {
        return {event};
    }
>>>>>>> 7852f45c

    /**
     * Add custom vertical bar
     * @param {Date | string | number} [time]  A Date, unix timestamp, or
     *                                         ISO date string. Time point where
     *                                         the new bar should be placed.
     *                                         If not provided, `new Date()` will
     *                                         be used.
     * @param {number | string} [id=undefined] Id of the new bar. Optional
     * @return {number | string}               Returns the id of the new bar
     */
    addCustomTime(time, id) {
        const timestamp = time !== undefined
            ? util.convert(time, 'Date')
            : new Date();

        const exists = this.customTimes.some(customTime => customTime.options.id === id);
        if (exists) {
            throw new Error(`A custom time with id ${JSON.stringify(id)} already exists`);
        }

        const customTime = new CustomTime(this.body, util.extend({}, this.options, {
            time: timestamp,
            id,
            snap: this.itemSet ? this.itemSet.options.snap : this.options.snap
        }));

        this.customTimes.push(customTime);
        this.components.push(customTime);
        this._redraw();

        return id;
    }

    /**
     * Remove previously added custom bar
     * @param {int} id ID of the custom bar to be removed
     * [at]returns {boolean} True if the bar exists and is removed, false otherwise
     */
    removeCustomTime(id) {
        const customTimes = this.customTimes.filter(bar => bar.options.id === id);

        if (customTimes.length === 0) {
            throw new Error(`No custom time bar found with id ${JSON.stringify(id)}`)
        }

        customTimes.forEach(customTime => {
            this.customTimes.splice(this.customTimes.indexOf(customTime), 1);
            this.components.splice(this.components.indexOf(customTime), 1);
            customTime.destroy();
        })
    }

    /**
     * Get the id's of the currently visible items.
     * @returns {Array} The ids of the visible items
     */
    getVisibleItems() {
        return this.itemSet && this.itemSet.getVisibleItems() || [];
    }

    /**
     * Get the id's of the items at specific time, where a click takes place on the timeline.
     * @returns {Array} The ids of all items in existence at the time of event.
     */
    getItemsAtCurrentTime(timeOfEvent) {
        this.time = timeOfEvent;
        return this.itemSet && this.itemSet.getItemsAtCurrentTime(this.time) || [];
    }

    /**
     * Get the id's of the currently visible groups.
     * @returns {Array} The ids of the visible groups
     */
    getVisibleGroups() {
        return this.itemSet && this.itemSet.getVisibleGroups() || [];
    }

    /**
     * Set Core window such that it fits all items
     * @param {Object} [options]  Available options:
     *                                `animation: boolean | {duration: number, easingFunction: string}`
     *                                    If true (default), the range is animated
     *                                    smoothly to the new window. An object can be
     *                                    provided to specify duration and easing function.
     *                                    Default duration is 500 ms, and default easing
     *                                    function is 'easeInOutQuad'.
     * @param {function} [callback] a callback funtion to be executed at the end of this function
     */
    fit(options, callback) {
        const range = this.getDataRange();

        // skip range set if there is no min and max date
        if (range.min === null && range.max === null) {
            return;
        }

        // apply a margin of 1% left and right of the data
        const interval = range.max - range.min;
        const min = new Date(range.min.valueOf() - interval * 0.01);
        const max = new Date(range.max.valueOf() + interval * 0.01);
        const animation = (options && options.animation !== undefined) ? options.animation : true;
        this.range.setRange(min, max, {animation}, callback);
    }
<<<<<<< HEAD
    const range = this.getWindow();
    const start = range.start.valueOf();
    const end = range.end.valueOf();
    const interval = end - start;
    const newStart = start - interval * percentage / 2;
    const newEnd = end + interval * percentage / 2;

    this.setWindow(newStart, newEnd, options, callback);
  }

  /**
   * Force a redraw. Can be overridden by implementations of Core
   *
   * Note: this function will be overridden on construction with a trottled version
   */
  redraw() {
    this._redraw();
  }

  /**
   * Redraw for internal use. Redraws all components. See also the public
   * method redraw.
   * @protected
   */
  _redraw() {
    this.redrawCount++;
    const dom = this.dom;
    
    if (!dom || !dom.container || dom.root.offsetWidth == 0) return; // when destroyed, or invisible
    
    let resized = false;
    const options = this.options;
    const props = this.props;

    DateUtil.updateHiddenDates(this.options.moment, this.body, this.options.hiddenDates);

    // update class names
    if (options.orientation == 'top') {
      util.addClassName(dom.root, 'vis-top');
      util.removeClassName(dom.root, 'vis-bottom');
=======

    /**
     * Calculate the data range of the items start and end dates
     * [at]returns {{min: [Date], max: [Date]}}
     * @protected
     */
    getDataRange() {
        // must be implemented by Timeline and Graph2d
        throw new Error('Cannot invoke abstract method getDataRange');
>>>>>>> 7852f45c
    }

    /**
     * Set the visible window. Both parameters are optional, you can change only
     * start or only end. Syntax:
     *
     *     TimeLine.setWindow(start, end)
     *     TimeLine.setWindow(start, end, options)
     *     TimeLine.setWindow(range)
     *
     * Where start and end can be a Date, number, or string, and range is an
     * object with properties start and end.
     *
     * @param {Date | number | string | Object} [start] Start date of visible window
     * @param {Date | number | string} [end]            End date of visible window
     * @param {Object} [options]  Available options:
     *                                `animation: boolean | {duration: number, easingFunction: string}`
     *                                    If true (default), the range is animated
     *                                    smoothly to the new window. An object can be
     *                                    provided to specify duration and easing function.
     *                                    Default duration is 500 ms, and default easing
     *                                    function is 'easeInOutQuad'.
     * @param {function} [callback] a callback funtion to be executed at the end of this function
     */
    setWindow(start, end, options, callback) {
        if (typeof arguments[2] == "function") {
            callback = arguments[2];
            options = {};
        }
        let animation;
        let range;
        if (arguments.length == 1) {
            range = arguments[0];
            animation = (range.animation !== undefined) ? range.animation : true;
            this.range.setRange(range.start, range.end, {animation});
        } else if (arguments.length == 2 && typeof arguments[1] == "function") {
            range = arguments[0];
            callback = arguments[1];
            animation = (range.animation !== undefined) ? range.animation : true;
            this.range.setRange(range.start, range.end, {animation}, callback);
        } else {
            animation = (options && options.animation !== undefined) ? options.animation : true;
            this.range.setRange(start, end, {animation}, callback);
        }
    }

    /**
     * Move the window such that given time is centered on screen.
     * @param {Date | number | string} time
     * @param {Object} [options]  Available options:
     *                                `animation: boolean | {duration: number, easingFunction: string}`
     *                                    If true (default), the range is animated
     *                                    smoothly to the new window. An object can be
     *                                    provided to specify duration and easing function.
     *                                    Default duration is 500 ms, and default easing
     *                                    function is 'easeInOutQuad'.
     * @param {function} [callback] a callback funtion to be executed at the end of this function
     */
    moveTo(time, options, callback) {
        if (typeof arguments[1] == "function") {
            callback = arguments[1];
            options = {};
        }
        const interval = this.range.end - this.range.start;
        const t = util.convert(time, 'Date').valueOf();

        const start = t - interval / 2;
        const end = t + interval / 2;
        const animation = (options && options.animation !== undefined) ? options.animation : true;

        this.range.setRange(start, end, {animation}, callback);
    }

<<<<<<< HEAD
    // update root width and height options
    dom.root.style.maxHeight = util.option.asSize(options.maxHeight, '');
    dom.root.style.minHeight = util.option.asSize(options.minHeight, '');
    dom.root.style.width = util.option.asSize(options.width, '');
    const rootOffsetWidth = dom.root.offsetWidth;

    // calculate border widths
    props.border.left = 1
    props.border.right = 1
    props.border.top = 1
    props.border.bottom = 1

    // calculate the heights. If any of the side panels is empty, we set the height to
    // minus the border width, such that the border will be invisible
    props.center.height = dom.center.offsetHeight;
    props.left.height   = dom.left.offsetHeight;
    props.right.height  = dom.right.offsetHeight;
    props.top.height    = dom.top.clientHeight    || -props.border.top;
    props.bottom.height = Math.round(dom.bottom.getBoundingClientRect().height) || dom.bottom.clientHeight || -props.border.bottom;

    // TODO: compensate borders when any of the panels is empty.

    // apply auto height
    // TODO: only calculate autoHeight when needed (else we cause an extra reflow/repaint of the DOM)
    const contentHeight = Math.max(props.left.height, props.center.height, props.right.height);
    const autoHeight = props.top.height + contentHeight + props.bottom.height + props.border.top + props.border.bottom;
    dom.root.style.height = util.option.asSize(options.height, `${autoHeight}px`);

    // calculate heights of the content panels
    props.root.height = dom.root.offsetHeight;
    props.background.height = props.root.height;
    const containerHeight = props.root.height - props.top.height - props.bottom.height;
    props.centerContainer.height  = containerHeight;
    props.leftContainer.height    = containerHeight;
    props.rightContainer.height   = props.leftContainer.height;

    // calculate the widths of the panels
    props.root.width = rootOffsetWidth;
    props.background.width = props.root.width;

    if (!this.initialDrawDone) {
      props.scrollbarWidth = util.getScrollBarWidth();
    }

    const leftContainerClientWidth = dom.leftContainer.clientWidth;
    const rightContainerClientWidth = dom.rightContainer.clientWidth;

    if (options.verticalScroll) {
      if (options.rtl) {
        props.left.width = leftContainerClientWidth || -props.border.left;
        props.right.width = rightContainerClientWidth + props.scrollbarWidth || -props.border.right;
      } else {
        props.left.width = leftContainerClientWidth + props.scrollbarWidth || -props.border.left;
        props.right.width = rightContainerClientWidth || -props.border.right;
      }
    } else {
      props.left.width = leftContainerClientWidth  || -props.border.left;
      props.right.width = rightContainerClientWidth || -props.border.right;
=======
    /**
     * Get the visible window
     * @return {{start: Date, end: Date}}   Visible range
     */
    getWindow() {
        const range = this.range.getRange();
        return {
            start: new Date(range.start),
            end: new Date(range.end)
        };
    }

    /**
     * Zoom in the window such that given time is centered on screen.
     * @param {number} percentage - must be between [0..1]
     * @param {Object} [options]  Available options:
     *                                `animation: boolean | {duration: number, easingFunction: string}`
     *                                    If true (default), the range is animated
     *                                    smoothly to the new window. An object can be
     *                                    provided to specify duration and easing function.
     *                                    Default duration is 500 ms, and default easing
     *                                    function is 'easeInOutQuad'.
     * @param {function} [callback] a callback funtion to be executed at the end of this function
     */
    zoomIn(percentage, options, callback) {
        if (!percentage || percentage < 0 || percentage > 1) return;
        if (typeof arguments[1] == "function") {
            callback = arguments[1];
            options = {};
        }
        const range = this.getWindow();
        const start = range.start.valueOf();
        const end = range.end.valueOf();
        const interval = end - start;
        const newInterval = interval / (1 + percentage);
        const distance = (interval - newInterval) / 2;
        const newStart = start + distance;
        const newEnd = end - distance;

        this.setWindow(newStart, newEnd, options, callback);
    }

    /**
     * Zoom out the window such that given time is centered on screen.
     * @param {number} percentage - must be between [0..1]
     * @param {Object} [options]  Available options:
     *                                `animation: boolean | {duration: number, easingFunction: string}`
     *                                    If true (default), the range is animated
     *                                    smoothly to the new window. An object can be
     *                                    provided to specify duration and easing function.
     *                                    Default duration is 500 ms, and default easing
     *                                    function is 'easeInOutQuad'.
     * @param {function} [callback] a callback funtion to be executed at the end of this function
     */
    zoomOut(percentage, options, callback) {
        if (!percentage || percentage < 0 || percentage > 1) return
        if (typeof arguments[1] == "function") {
            callback = arguments[1];
            options = {};
        }
        const range = this.getWindow();
        const start = range.start.valueOf();
        const end = range.end.valueOf();
        const interval = end - start;
        const newStart = start - interval * percentage / 2;
        const newEnd = end + interval * percentage / 2;

        this.setWindow(newStart, newEnd, options, callback);
    }

    /**
     * Force a redraw. Can be overridden by implementations of Core
     *
     * Note: this function will be overridden on construction with a trottled version
     */
    redraw() {
        this._redraw();
>>>>>>> 7852f45c
    }

    /**
     * Redraw for internal use. Redraws all components. See also the public
     * method redraw.
     * @protected
     */
    _redraw() {
        this.redrawCount++;
        const dom = this.dom;

        if (!dom || !dom.container || dom.root.offsetWidth == 0) return; // when destroyed, or invisible

        let resized = false;
        const options = this.options;
        const props = this.props;

        DateUtil.updateHiddenDates(this.options.moment, this.body, this.options.hiddenDates);

        // update class names
        if (options.orientation == 'top') {
            util.addClassName(dom.root, 'vis-top');
            util.removeClassName(dom.root, 'vis-bottom');
        } else {
            util.removeClassName(dom.root, 'vis-top');
            util.addClassName(dom.root, 'vis-bottom');
        }

        if (options.rtl) {
            util.addClassName(dom.root, 'vis-rtl');
            util.removeClassName(dom.root, 'vis-ltr');
        } else {
            util.addClassName(dom.root, 'vis-ltr');
            util.removeClassName(dom.root, 'vis-rtl');
        }

        // update root width and height options
        dom.root.style.maxHeight = util.option.asSize(options.maxHeight, '');
        dom.root.style.minHeight = util.option.asSize(options.minHeight, '');
        dom.root.style.width = util.option.asSize(options.width, '');
        const rootOffsetWidth = dom.root.offsetWidth;

        // calculate border widths
        props.border.left = 1
        props.border.right = 1
        props.border.top = 1
        props.border.bottom = 1

        // calculate the heights. If any of the side panels is empty, we set the height to
        // minus the border width, such that the border will be invisible
        props.center.height = dom.center.offsetHeight;
        props.left.height = dom.left.offsetHeight;
        props.right.height = dom.right.offsetHeight;
        props.top.height = dom.top.clientHeight || -props.border.top;
        props.bottom.height = Math.round(dom.bottom.getBoundingClientRect().height) || dom.bottom.clientHeight || -props.border.bottom;

        // TODO: compensate borders when any of the panels is empty.

        // apply auto height
        // TODO: only calculate autoHeight when needed (else we cause an extra reflow/repaint of the DOM)
        const contentHeight = Math.max(props.left.height, props.center.height, props.right.height);
        const autoHeight = props.top.height + contentHeight + props.bottom.height + props.border.top + props.border.bottom;
        dom.root.style.height = util.option.asSize(options.height, `${autoHeight}px`);

        // calculate heights of the content panels
        props.root.height = dom.root.offsetHeight;
        props.background.height = props.root.height;
        const containerHeight = props.root.height - props.top.height - props.bottom.height;
        props.centerContainer.height = containerHeight;
        props.leftContainer.height = containerHeight;
        props.rightContainer.height = props.leftContainer.height;

        // calculate the widths of the panels
        props.root.width = rootOffsetWidth;
        props.background.width = props.root.width;

        if (!this.initialDrawDone) {
            props.scrollbarWidth = util.getScrollBarWidth();
        }

        const leftContainerClientWidth = dom.leftContainer.clientWidth;
        const rightContainerClientWidth = dom.rightContainer.clientWidth;

        if (options.verticalScroll) {
            if (options.rtl) {
                props.left.width = leftContainerClientWidth || -props.border.left;
                props.right.width = rightContainerClientWidth + props.scrollbarWidth || -props.border.right;
            } else {
                props.left.width = leftContainerClientWidth + props.scrollbarWidth || -props.border.left;
                props.right.width = rightContainerClientWidth || -props.border.right;
            }
        } else {
            props.left.width = leftContainerClientWidth || -props.border.left;
            props.right.width = rightContainerClientWidth || -props.border.right;
        }

        this._setDOM();

        // update the scrollTop, feasible range for the offset can be changed
        // when the height of the Core or of the contents of the center changed
        let offset = this._updateScrollTop();

        // reposition the scrollable contents
        if (options.orientation.item != 'top') {
            offset += Math.max(props.centerContainer.height - props.center.height -
                props.border.top - props.border.bottom, 0);
        }
        dom.center.style.transform = `translateY(${offset}px)`;

        // show shadows when vertical scrolling is available
        const visibilityTop = props.scrollTop == 0 ? 'hidden' : '';
        const visibilityBottom = props.scrollTop == props.scrollTopMin ? 'hidden' : '';
        dom.shadowTop.style.visibility = visibilityTop;
        dom.shadowBottom.style.visibility = visibilityBottom;
        dom.shadowTopLeft.style.visibility = visibilityTop;
        dom.shadowBottomLeft.style.visibility = visibilityBottom;
        dom.shadowTopRight.style.visibility = visibilityTop;
        dom.shadowBottomRight.style.visibility = visibilityBottom;

        if (options.verticalScroll) {
            dom.rightContainer.className = 'vis-panel vis-right vis-vertical-scroll';
            dom.leftContainer.className = 'vis-panel vis-left vis-vertical-scroll';

            dom.shadowTopRight.style.visibility = "hidden";
            dom.shadowBottomRight.style.visibility = "hidden";
            dom.shadowTopLeft.style.visibility = "hidden";
            dom.shadowBottomLeft.style.visibility = "hidden";

            dom.left.style.top = '0px';
            dom.right.style.top = '0px';
        }

        if (!options.verticalScroll || props.center.height < props.centerContainer.height) {
            dom.left.style.top = `${offset}px`;
            dom.right.style.top = `${offset}px`;
            dom.rightContainer.className = dom.rightContainer.className.replace(new RegExp('(?:^|\\s)' + 'vis-vertical-scroll' + '(?:\\s|$)'), ' ');
            dom.leftContainer.className = dom.leftContainer.className.replace(new RegExp('(?:^|\\s)' + 'vis-vertical-scroll' + '(?:\\s|$)'), ' ');
            props.left.width = leftContainerClientWidth || -props.border.left;
            props.right.width = rightContainerClientWidth || -props.border.right;
            this._setDOM();
        }

        // enable/disable vertical panning
        const contentsOverflow = props.center.height > props.centerContainer.height;
        this.hammer.get('pan').set({
            direction: contentsOverflow ? Hammer.DIRECTION_ALL : Hammer.DIRECTION_HORIZONTAL
        });

        // set the long press time
        this.hammer.get('press').set({
            time: this.options.longSelectPressTime
        });

        // redraw all components
        this.components.forEach(component => {
            resized = component.redraw() || resized;
        });
        const MAX_REDRAW = 5;
        if (resized) {
            if (this.redrawCount < MAX_REDRAW) {
                this.body.emitter.emit('_change');
                return;
            } else {
                console.log('WARNING: infinite loop in redraw?');
            }
        } else {
            this.redrawCount = 0;
        }

        //Emit public 'changed' event for UI updates, see issue #1592
        this.body.emitter.emit("changed");
    }
<<<<<<< HEAD
    dom.center.style.transform  = `translateY(${offset}px)`;

    // show shadows when vertical scrolling is available
    const visibilityTop = props.scrollTop == 0 ? 'hidden' : '';
    const visibilityBottom = props.scrollTop == props.scrollTopMin ? 'hidden' : '';
    dom.shadowTop.style.visibility          = visibilityTop;
    dom.shadowBottom.style.visibility       = visibilityBottom;
    dom.shadowTopLeft.style.visibility      = visibilityTop;
    dom.shadowBottomLeft.style.visibility   = visibilityBottom;
    dom.shadowTopRight.style.visibility     = visibilityTop;
    dom.shadowBottomRight.style.visibility  = visibilityBottom;

    if (options.verticalScroll) {
      dom.rightContainer.className = 'vis-panel vis-right vis-vertical-scroll';
      dom.leftContainer.className = 'vis-panel vis-left vis-vertical-scroll';

      dom.shadowTopRight.style.visibility     = "hidden";
      dom.shadowBottomRight.style.visibility  = "hidden";
      dom.shadowTopLeft.style.visibility      = "hidden";
      dom.shadowBottomLeft.style.visibility   = "hidden";

      dom.left.style.top    = '0px';
      dom.right.style.top   = '0px';
    }

    if (!options.verticalScroll ||  props.center.height < props.centerContainer.height) {
      dom.left.style.top    = `${offset}px`;
      dom.right.style.top   = `${offset}px`;
      dom.rightContainer.className = dom.rightContainer.className.replace(new RegExp('(?:^|\\s)'+ 'vis-vertical-scroll' + '(?:\\s|$)'), ' ');
      dom.leftContainer.className = dom.leftContainer.className.replace(new RegExp('(?:^|\\s)'+ 'vis-vertical-scroll' + '(?:\\s|$)'), ' ');
      props.left.width = leftContainerClientWidth  || -props.border.left;
      props.right.width = rightContainerClientWidth || -props.border.right;
      this._setDOM();
    }

    // enable/disable vertical panning
    const contentsOverflow = props.center.height > props.centerContainer.height;
    this.hammer.get('pan').set({
      direction: contentsOverflow ? Hammer.DIRECTION_ALL : Hammer.DIRECTION_HORIZONTAL
    });
    this.hammer.get('press').set({time:10000});
    


    // set the long press time
    this.hammer.get('press').set({
      time: this.options.longSelectPressTime
    });

    // redraw all components
    this.components.forEach(component => {
      resized = component.redraw() || resized;
    });
    const MAX_REDRAW = 5;
    if (resized) {
      if (this.redrawCount < MAX_REDRAW) {
        this.body.emitter.emit('_change');
        return;
      }
      else {
        console.log('WARNING: infinite loop in redraw?');
      }
    } else {
      this.redrawCount = 0;
    }

    //Emit public 'changed' event for UI updates, see issue #1592
    this.body.emitter.emit("changed");
  }

  /**
   * sets the basic DOM components needed for the timeline\graph2d
   */
  _setDOM() {
    const props = this.props;
    const dom = this.dom;

    props.leftContainer.width = props.left.width;
    props.rightContainer.width = props.right.width;
    const centerWidth = props.root.width - props.left.width - props.right.width;
    props.center.width          = centerWidth;
    props.centerContainer.width = centerWidth;
    props.top.width             = centerWidth;
    props.bottom.width          = centerWidth;

    // resize the panels
    dom.background.style.height           = `${props.background.height}px`;
    dom.backgroundVertical.style.height   = `${props.background.height}px`;
    dom.backgroundHorizontal.style.height = `${props.centerContainer.height}px`;
    dom.centerContainer.style.height      = `${props.centerContainer.height}px`;
    dom.leftContainer.style.height        = `${props.leftContainer.height}px`;
    dom.rightContainer.style.height       = `${props.rightContainer.height}px`;

    dom.background.style.width            = `${props.background.width}px`;
    dom.backgroundVertical.style.width    = `${props.centerContainer.width}px`;
    dom.backgroundHorizontal.style.width  = `${props.background.width}px`;
    dom.centerContainer.style.width       = `${props.center.width}px`;
    dom.top.style.width                   = `${props.top.width}px`;
    dom.bottom.style.width                = `${props.bottom.width}px`;

    // reposition the panels
    dom.background.style.left           = '0';
    dom.background.style.top            = '0';
    dom.backgroundVertical.style.left   = `${props.left.width + props.border.left}px`;
    dom.backgroundVertical.style.top    = '0';
    dom.backgroundHorizontal.style.left = '0';
    dom.backgroundHorizontal.style.top  = `${props.top.height}px`;
    dom.centerContainer.style.left      = `${props.left.width}px`;
    dom.centerContainer.style.top       = `${props.top.height}px`;
    dom.leftContainer.style.left        = '0';
    dom.leftContainer.style.top         = `${props.top.height}px`;
    dom.rightContainer.style.left       = `${props.left.width + props.center.width}px`;
    dom.rightContainer.style.top        = `${props.top.height}px`;
    dom.top.style.left                  = `${props.left.width}px`;
    dom.top.style.top                   = '0';
    dom.bottom.style.left               = `${props.left.width}px`;
    dom.bottom.style.top                = `${props.top.height + props.centerContainer.height}px`;
    dom.center.style.left               = '0';
    dom.left.style.left                 = '0';
    dom.right.style.left                = '0';
  }

  /**
   * Set a current time. This can be used for example to ensure that a client's
   * time is synchronized with a shared server time.
   * Only applicable when option `showCurrentTime` is true.
   * @param {Date | string | number} time     A Date, unix timestamp, or
   *                                          ISO date string.
   */
  setCurrentTime(time) {
    if (!this.currentTime) {
      throw new Error('Option showCurrentTime must be true');
=======

    /**
     * sets the basic DOM components needed for the timeline\graph2d
     */
    _setDOM() {
        const props = this.props;
        const dom = this.dom;

        props.leftContainer.width = props.left.width;
        props.rightContainer.width = props.right.width;
        const centerWidth = props.root.width - props.left.width - props.right.width;
        props.center.width = centerWidth;
        props.centerContainer.width = centerWidth;
        props.top.width = centerWidth;
        props.bottom.width = centerWidth;

        // resize the panels
        dom.background.style.height = `${props.background.height}px`;
        dom.backgroundVertical.style.height = `${props.background.height}px`;
        dom.backgroundHorizontal.style.height = `${props.centerContainer.height}px`;
        dom.centerContainer.style.height = `${props.centerContainer.height}px`;
        dom.leftContainer.style.height = `${props.leftContainer.height}px`;
        dom.rightContainer.style.height = `${props.rightContainer.height}px`;

        dom.background.style.width = `${props.background.width}px`;
        dom.backgroundVertical.style.width = `${props.centerContainer.width}px`;
        dom.backgroundHorizontal.style.width = `${props.background.width}px`;
        dom.centerContainer.style.width = `${props.center.width}px`;
        dom.top.style.width = `${props.top.width}px`;
        dom.bottom.style.width = `${props.bottom.width}px`;

        // reposition the panels
        dom.background.style.left = '0';
        dom.background.style.top = '0';
        dom.backgroundVertical.style.left = `${props.left.width + props.border.left}px`;
        dom.backgroundVertical.style.top = '0';
        dom.backgroundHorizontal.style.left = '0';
        dom.backgroundHorizontal.style.top = `${props.top.height}px`;
        dom.centerContainer.style.left = `${props.left.width}px`;
        dom.centerContainer.style.top = `${props.top.height}px`;
        dom.leftContainer.style.left = '0';
        dom.leftContainer.style.top = `${props.top.height}px`;
        dom.rightContainer.style.left = `${props.left.width + props.center.width}px`;
        dom.rightContainer.style.top = `${props.top.height}px`;
        dom.top.style.left = `${props.left.width}px`;
        dom.top.style.top = '0';
        dom.bottom.style.left = `${props.left.width}px`;
        dom.bottom.style.top = `${props.top.height + props.centerContainer.height}px`;
        dom.center.style.left = '0';
        dom.left.style.left = '0';
        dom.right.style.left = '0';
    }

    /**
     * Set a current time. This can be used for example to ensure that a client's
     * time is synchronized with a shared server time.
     * Only applicable when option `showCurrentTime` is true.
     * @param {Date | string | number} time     A Date, unix timestamp, or
     *                                          ISO date string.
     */
    setCurrentTime(time) {
        if (!this.currentTime) {
            throw new Error('Option showCurrentTime must be true');
        }

        this.currentTime.setCurrentTime(time);
    }

    /**
     * Get the current time.
     * Only applicable when option `showCurrentTime` is true.
     * @return {Date} Returns the current time.
     */
    getCurrentTime() {
        if (!this.currentTime) {
            throw new Error('Option showCurrentTime must be true');
        }

        return this.currentTime.getCurrentTime();
    }

    /**
     * Convert a position on screen (pixels) to a datetime
     * @param {int}     x    Position on the screen in pixels
     * @return {Date}   time The datetime the corresponds with given position x
     * @protected
     * TODO: move this function to Range
     */
    _toTime(x) {
        return DateUtil.toTime(this, x, this.props.center.width);
>>>>>>> 7852f45c
    }

    /**
     * Convert a position on the global screen (pixels) to a datetime
     * @param {int}     x    Position on the screen in pixels
     * @return {Date}   time The datetime the corresponds with given position x
     * @protected
     * TODO: move this function to Range
     */
    _toGlobalTime(x) {
        return DateUtil.toTime(this, x, this.props.root.width);
        //var conversion = this.range.conversion(this.props.root.width);
        //return new Date(x / conversion.scale + conversion.offset);
    }

<<<<<<< HEAD
    return this.currentTime.getCurrentTime();
  }

  /**
   * Convert a position on screen (pixels) to a datetime
   * @param {int}     x    Position on the screen in pixels
   * @return {Date}   time The datetime the corresponds with given position x
   * @protected
   * TODO: move this function to Range
   */
  _toTime(x) {
    return DateUtil.toTime(this, x, this.props.center.width);
  }

  /**
   * Convert a position on the global screen (pixels) to a datetime
   * @param {int}     x    Position on the screen in pixels
   * @return {Date}   time The datetime the corresponds with given position x
   * @protected
   * TODO: move this function to Range
   */
  _toGlobalTime(x) {
    return DateUtil.toTime(this, x, this.props.root.width);
    //var conversion = this.range.conversion(this.props.root.width);
    //return new Date(x / conversion.scale + conversion.offset);
  }

  /**
   * Convert a datetime (Date object) into a position on the screen
   * @param {Date}   time A date
   * @return {int}   x    The position on the screen in pixels which corresponds
   *                      with the given date.
   * @protected
   * TODO: move this function to Range
   */
  _toScreen(time) {
    return DateUtil.toScreen(this, time, this.props.center.width);
  }

  /**
   * Convert a datetime (Date object) into a position on the root
   * This is used to get the pixel density estimate for the screen, not the center panel
   * @param {Date}   time A date
   * @return {int}   x    The position on root in pixels which corresponds
   *                      with the given date.
   * @protected
   * TODO: move this function to Range
   */
  _toGlobalScreen(time) {
    return DateUtil.toScreen(this, time, this.props.root.width);
    //var conversion = this.range.conversion(this.props.root.width);
    //return (time.valueOf() - conversion.offset) * conversion.scale;
  }

  /**
   * Initialize watching when option autoResize is true
   * @private
   */
  _initAutoResize() {
    if (this.options.autoResize == true) {
      this._startAutoResize();
=======
    /**
     * Convert a datetime (Date object) into a position on the screen
     * @param {Date}   time A date
     * @return {int}   x    The position on the screen in pixels which corresponds
     *                      with the given date.
     * @protected
     * TODO: move this function to Range
     */
    _toScreen(time) {
        return DateUtil.toScreen(this, time, this.props.center.width);
>>>>>>> 7852f45c
    }

    /**
     * Convert a datetime (Date object) into a position on the root
     * This is used to get the pixel density estimate for the screen, not the center panel
     * @param {Date}   time A date
     * @return {int}   x    The position on root in pixels which corresponds
     *                      with the given date.
     * @protected
     * TODO: move this function to Range
     */
    _toGlobalScreen(time) {
        return DateUtil.toScreen(this, time, this.props.root.width);
        //var conversion = this.range.conversion(this.props.root.width);
        //return (time.valueOf() - conversion.offset) * conversion.scale;
    }
<<<<<<< HEAD
  }

  /**
   * Watch for changes in the size of the container. On resize, the Panel will
   * automatically redraw itself.
   * @private
   */
  _startAutoResize() {
    const me = this;

    this._stopAutoResize();

    this._onResize = () => {
      if (me.options.autoResize != true) {
        // stop watching when the option autoResize is changed to false
        me._stopAutoResize();
        return;
      }

      if (me.dom.root) {
        const rootOffsetHeight = me.dom.root.offsetHeight;
        const rootOffsetWidth = me.dom.root.offsetWidth;
        // check whether the frame is resized
        // Note: we compare offsetWidth here, not clientWidth. For some reason,
        // IE does not restore the clientWidth from 0 to the actual width after
        // changing the timeline's container display style from none to visible
        if ((rootOffsetWidth != me.props.lastWidth) ||
          (rootOffsetHeight != me.props.lastHeight)) {
          me.props.lastWidth = rootOffsetWidth;
          me.props.lastHeight = rootOffsetHeight;
          me.props.scrollbarWidth = util.getScrollBarWidth();

          me.body.emitter.emit('_change');
=======

    /**
     * Initialize watching when option autoResize is true
     * @private
     */
    _initAutoResize() {
        if (this.options.autoResize == true) {
            this._startAutoResize();
        } else {
            this._stopAutoResize();
>>>>>>> 7852f45c
        }
    }

    /**
     * Watch for changes in the size of the container. On resize, the Panel will
     * automatically redraw itself.
     * @private
     */
    _startAutoResize() {
        const me = this;

        this._stopAutoResize();

        this._onResize = () => {
            if (me.options.autoResize != true) {
                // stop watching when the option autoResize is changed to false
                me._stopAutoResize();
                return;
            }

            if (me.dom.root) {
                const rootOffsetHeight = me.dom.root.offsetHeight;
                const rootOffsetWidth = me.dom.root.offsetWidth;
                // check whether the frame is resized
                // Note: we compare offsetWidth here, not clientWidth. For some reason,
                // IE does not restore the clientWidth from 0 to the actual width after
                // changing the timeline's container display style from none to visible
                if ((rootOffsetWidth != me.props.lastWidth) ||
                    (rootOffsetHeight != me.props.lastHeight)) {
                    me.props.lastWidth = rootOffsetWidth;
                    me.props.lastHeight = rootOffsetHeight;
                    me.props.scrollbarWidth = util.getScrollBarWidth();

                    me.body.emitter.emit('_change');
                }
            }
        };

        // add event listener to window resize
        util.addEventListener(window, 'resize', this._onResize);

        //Prevent initial unnecessary redraw
        if (me.dom.root) {
            me.props.lastWidth = me.dom.root.offsetWidth;
            me.props.lastHeight = me.dom.root.offsetHeight;
        }

        this.watchTimer = setInterval(this._onResize, 1000);
    }

    /**
     * Stop watching for a resize of the frame.
     * @private
     */
    _stopAutoResize() {
        if (this.watchTimer) {
            clearInterval(this.watchTimer);
            this.watchTimer = undefined;
        }

        // remove event listener on window.resize
        if (this._onResize) {
            util.removeEventListener(window, 'resize', this._onResize);
            this._onResize = null;
        }
    }

    /**
     * Start moving the timeline vertically
     * @param {Event} event
     * @private
     */
    _onTouch(event) {  // eslint-disable-line no-unused-vars
        this.touch.allowDragging = true;
        this.touch.initialScrollTop = this.props.scrollTop;
    }

    /**
     * Start moving the timeline vertically
     * @param {Event} event
     * @private
     */
    _onPinch(event) {  // eslint-disable-line no-unused-vars
        this.touch.allowDragging = false;
    }

    /**
     * Move the timeline vertically
     * @param {Event} event
     * @private
     */
    _onDrag(event) {
        if (!event) return
        // refuse to drag when we where pinching to prevent the timeline make a jump
        // when releasing the fingers in opposite order from the touch screen
        if (!this.touch.allowDragging) return;

        const delta = event.deltaY;

        const oldScrollTop = this._getScrollTop();
        const newScrollTop = this._setScrollTop(this.touch.initialScrollTop + delta);

        if (this.options.verticalScroll) {
            this.dom.left.parentNode.scrollTop = -this.props.scrollTop;
            this.dom.right.parentNode.scrollTop = -this.props.scrollTop;
        }

        if (newScrollTop != oldScrollTop) {
            this.emit("verticalDrag");
        }
    }
<<<<<<< HEAD
  }

  /**
   * Apply a scrollTop
   * @param {number} scrollTop
   * @returns {number} scrollTop  Returns the applied scrollTop
   * @private
   */
  _setScrollTop(scrollTop) {
    this.props.scrollTop = scrollTop;
    this._updateScrollTop();
    return this.props.scrollTop;
  }

  /**
   * Update the current scrollTop when the height of  the containers has been changed
   * @returns {number} scrollTop  Returns the applied scrollTop
   * @private
   */
  _updateScrollTop() {
    // recalculate the scrollTopMin
    const scrollTopMin = Math.min(this.props.centerContainer.height - this.props.border.top - this.props.border.bottom - this.props.center.height, 0); // is negative or zero    
    if (scrollTopMin != this.props.scrollTopMin) {
      // in case of bottom orientation, change the scrollTop such that the contents
      // do not move relative to the time axis at the bottom
      if (this.options.orientation.item != 'top') {
        this.props.scrollTop += (scrollTopMin - this.props.scrollTopMin);
      }
      this.props.scrollTopMin = scrollTopMin;
=======

    /**
     * Apply a scrollTop
     * @param {number} scrollTop
     * @returns {number} scrollTop  Returns the applied scrollTop
     * @private
     */
    _setScrollTop(scrollTop) {
        this.props.scrollTop = scrollTop;
        this._updateScrollTop();
        return this.props.scrollTop;
>>>>>>> 7852f45c
    }

    /**
     * Update the current scrollTop when the height of  the containers has been changed
     * @returns {number} scrollTop  Returns the applied scrollTop
     * @private
     */
    _updateScrollTop() {
        // recalculate the scrollTopMin
        const scrollTopMin = Math.min(this.props.centerContainer.height - this.props.border.top - this.props.border.bottom - this.props.center.height, 0); // is negative or zero
        if (scrollTopMin != this.props.scrollTopMin) {
            // in case of bottom orientation, change the scrollTop such that the contents
            // do not move relative to the time axis at the bottom
            if (this.options.orientation.item != 'top') {
                this.props.scrollTop += (scrollTopMin - this.props.scrollTopMin);
            }
            this.props.scrollTopMin = scrollTopMin;
        }

        // limit the scrollTop to the feasible scroll range
        if (this.props.scrollTop > 0) this.props.scrollTop = 0;
        if (this.props.scrollTop < scrollTopMin) this.props.scrollTop = scrollTopMin;

        if (this.options.verticalScroll) {
            this.dom.left.parentNode.scrollTop = -this.props.scrollTop;
            this.dom.right.parentNode.scrollTop = -this.props.scrollTop;
        }
        return this.props.scrollTop;
    }
<<<<<<< HEAD
    return this.props.scrollTop;
  }

  /**
   * Get the current scrollTop
   * @returns {number} scrollTop
   * @private
   */
  _getScrollTop() {
    return this.props.scrollTop;
  }

  /**
   * Load a configurator
   * [at]returns {Object}
   * @private
   */
  _createConfigurator() {
    throw new Error('Cannot invoke abstract method _createConfigurator');
  }
=======

    /**
     * Get the current scrollTop
     * @returns {number} scrollTop
     * @private
     */
    _getScrollTop() {
        return this.props.scrollTop;
    }

    /**
     * Load a configurator
     * [at]returns {Object}
     * @private
     */
    _createConfigurator() {
        throw new Error('Cannot invoke abstract method _createConfigurator');
    }
>>>>>>> 7852f45c
}

// turn Core into an event emitter
Emitter(Core.prototype);

export default Core;<|MERGE_RESOLUTION|>--- conflicted
+++ resolved
@@ -274,13 +274,6 @@
                 event.preventDefault();
             }
         }
-<<<<<<< HEAD
-      };
-      me.hammer.on(type, listener);
-      me.timelineListeners[type] = listener;
-    });
-=======
->>>>>>> 7852f45c
 
         // Add modern wheel event listener
         const wheelType = "onwheel" in document.createElement("div") ? "wheel" : // Modern browsers support "wheel"
@@ -315,37 +308,6 @@
         this.dom.left.parentNode.addEventListener('scroll', onMouseScrollSide.bind(this));
         this.dom.right.parentNode.addEventListener('scroll', onMouseScrollSide.bind(this));
 
-<<<<<<< HEAD
-    // Add modern wheel event listener
-    const wheelType = "onwheel" in document.createElement("div") ? "wheel" : // Modern browsers support "wheel"
-    document.onmousewheel !== undefined ? "mousewheel" : // Webkit and IE support at least "mousewheel"
-    
-    // DOMMouseScroll - Older Firefox versions use "DOMMouseScroll"
-    // onmousewheel - All the use "onmousewheel"
-    this.dom.centerContainer.addEventListener ? "DOMMouseScroll" :  "onmousewheel"
-    this.dom.top.addEventListener ? "DOMMouseScroll" : "onmousewheel"
-    this.dom.bottom.addEventListener ? "DOMMouseScroll" : "onmousewheel"
-    this.dom.centerContainer.addEventListener(wheelType, onMouseWheel.bind(this), false);
-    this.dom.top.addEventListener(wheelType, onMouseWheel.bind(this), false);
-    this.dom.bottom.addEventListener(wheelType, onMouseWheel.bind(this), false);
-
-
-    /**
-     *
-     * @param {scroll} event
-     */
-    function onMouseScrollSide(event) {
-      if (!me.options.verticalScroll) return;
-      
-      event.preventDefault();
-      if (me.isActive()) {
-        const adjusted = -event.target.scrollTop;
-        me._setScrollTop(adjusted);
-        me._redraw();
-        me.emit('scrollSide', event);
-      }
-    }
-=======
         let itemAddedToTimeline = false;
 
         /**
@@ -369,7 +331,6 @@
             itemAddedToTimeline = true;
             return false;
         }
->>>>>>> 7852f45c
 
         /**
          *
@@ -450,13 +411,6 @@
      *                           {number | Date | string} end
      *                              End date for the visible window
      */
-<<<<<<< HEAD
-    function handleDragOver(event) {
-      if (event.preventDefault) {
-        me.emit('dragover', me.getEventProperties(event));
-        event.preventDefault(); // Necessary. Allows us to drop.
-      }
-=======
     setOptions(options) {
         if (options) {
             // copy the known options
@@ -549,7 +503,6 @@
             // enable/disable autoResize
             this._initAutoResize();
         }
->>>>>>> 7852f45c
 
         // propagate options to all components
         this.components.forEach(component => component.setOptions(options));
@@ -581,117 +534,6 @@
         return !this.activator || this.activator.active;
     }
 
-<<<<<<< HEAD
-    this.dom.center.addEventListener('dragover', handleDragOver.bind(this), false);
-    this.dom.center.addEventListener('drop', handleDrop.bind(this), false);
-
-    this.customTimes = [];
-
-    // store state information needed for touch events
-    this.touch = {};
-
-    this.redrawCount = 0;
-    this.initialDrawDone = false;
-    this.initialRangeChangeDone = false;
-
-    // attach the root panel to the provided container
-    if (!container) throw new Error('No container provided');
-    container.appendChild(this.dom.root);
-    container.appendChild(this.dom.loadingScreen);
-  }
-
-  /**
-   * Set options. Options will be passed to all components loaded in the Timeline.
-   * @param {Object} [options]
-   *                           {String} orientation
-   *                              Vertical orientation for the Timeline,
-   *                              can be 'bottom' (default) or 'top'.
-   *                           {string | number} width
-   *                              Width for the timeline, a number in pixels or
-   *                              a css string like '1000px' or '75%'. '100%' by default.
-   *                           {string | number} height
-   *                              Fixed height for the Timeline, a number in pixels or
-   *                              a css string like '400px' or '75%'. If undefined,
-   *                              The Timeline will automatically size such that
-   *                              its contents fit.
-   *                           {string | number} minHeight
-   *                              Minimum height for the Timeline, a number in pixels or
-   *                              a css string like '400px' or '75%'.
-   *                           {string | number} maxHeight
-   *                              Maximum height for the Timeline, a number in pixels or
-   *                              a css string like '400px' or '75%'.
-   *                           {number | Date | string} start
-   *                              Start date for the visible window
-   *                           {number | Date | string} end
-   *                              End date for the visible window
-   */
-  setOptions(options) {
-    if (options) {
-      // copy the known options
-      const fields = [
-        'width', 'height', 'minHeight', 'maxHeight', 'autoResize',
-        'start', 'end', 'clickToUse', 'dataAttributes', 'hiddenDates',
-        'locale', 'locales', 'moment', 'preferZoom', 'rtl', 'zoomKey',
-        'horizontalScroll', 'verticalScroll', 'longSelectPressTime', 'snap'
-      ];
-      util.selectiveExtend(fields, this.options, options);
-      this.dom.rollingModeBtn.style.visibility = 'hidden';
-
-      if (this.options.rtl) {
-        this.dom.container.style.direction = "rtl";
-        this.dom.backgroundVertical.className = 'vis-panel vis-background vis-vertical-rtl';    
-      }
-
-      if (this.options.verticalScroll) {
-        if (this.options.rtl) {
-          this.dom.rightContainer.className = 'vis-panel vis-right vis-vertical-scroll';
-        } else {
-          this.dom.leftContainer.className = 'vis-panel vis-left vis-vertical-scroll';
-        }
-      }
-
-      if (typeof this.options.orientation !== 'object') {
-        this.options.orientation = {item:undefined,axis:undefined};
-      }
-      if ('orientation' in options) {
-        if (typeof options.orientation === 'string') {
-          this.options.orientation = {
-            item: options.orientation,
-            axis: options.orientation
-          };
-        }
-        else if (typeof options.orientation === 'object') {
-          if ('item' in options.orientation) {
-            this.options.orientation.item = options.orientation.item;
-          }
-          if ('axis' in options.orientation) {
-            this.options.orientation.axis = options.orientation.axis;
-          }
-        }
-      }
-
-      if (this.options.orientation.axis === 'both') {
-        if (!this.timeAxis2) {
-          const timeAxis2 = this.timeAxis2 = new TimeAxis(this.body);
-          timeAxis2.setOptions = options => {
-            const _options = options ? util.extend({}, options) : {};
-            _options.orientation = 'top'; // override the orientation option, always top
-            TimeAxis.prototype.setOptions.call(timeAxis2, _options);
-          };
-          this.components.push(timeAxis2);
-        }
-      }
-      else {
-        if (this.timeAxis2) {
-          const index = this.components.indexOf(this.timeAxis2);
-          if (index !== -1) {
-            this.components.splice(index, 1);
-          }
-          this.timeAxis2.destroy();
-          this.timeAxis2 = null;
-        }
-      }
-=======
     /**
      * Destroy the Core, clean up all DOM elements and event listeners.
      */
@@ -699,7 +541,6 @@
         // unbind datasets
         this.setItems(null);
         this.setGroups(null);
->>>>>>> 7852f45c
 
         // remove all event listeners
         this.off();
@@ -760,124 +601,6 @@
     getCustomTime(id) {
         const customTimes = this.customTimes.filter(component => component.options.id === id);
 
-<<<<<<< HEAD
-    // cleanup hammer touch events
-    for (const event in this.timelineListeners) {
-      if (this.timelineListeners.hasOwnProperty(event)) {
-        delete this.timelineListeners[event];
-      }
-    }
-    this.timelineListeners = null;
-    this.hammer && this.hammer.destroy();
-    this.hammer = null;
-
-    // give all components the opportunity to cleanup
-    this.components.forEach(component => component.destroy());
-
-    this.body = null;
-  }
-
-  /**
-   * Set a custom time bar
-   * @param {Date} time
-   * @param {number} [id=undefined] Optional id of the custom time bar to be adjusted.
-   */
-  setCustomTime(time, id) {
-    const customTimes = this.customTimes.filter(component => id === component.options.id);
-
-    if (customTimes.length === 0) {
-      throw new Error(`No custom time bar found with id ${JSON.stringify(id)}`)
-    }
-
-    if (customTimes.length > 0) {
-      customTimes[0].setCustomTime(time);
-    }
-  }
-
-  /**
-   * Retrieve the current custom time.
-   * @param {number} [id=undefined]    Id of the custom time bar.
-   * @return {Date | undefined} customTime
-   */
-  getCustomTime(id) {
-    const customTimes = this.customTimes.filter(component => component.options.id === id);
-
-    if (customTimes.length === 0) {
-      throw new Error(`No custom time bar found with id ${JSON.stringify(id)}`)
-    }
-    return customTimes[0].getCustomTime();
-  }
-
-  /**
-   * Set a custom marker for the custom time bar.
-   * @param {string} [title] Title of the custom marker.
-   * @param {number} [id=undefined] Id of the custom marker.
-   * @param {boolean} [editable=false] Make the custom marker editable.
-   */
-  setCustomTimeMarker(title, id, editable) {
-    const customTimes = this.customTimes.filter(component => component.options.id === id);
-
-    if (customTimes.length === 0) {
-      throw new Error(`No custom time bar found with id ${JSON.stringify(id)}`)
-    }
-    if (customTimes.length > 0) {
-      customTimes[0].setCustomMarker(title, editable);
-    }
-  }
-
-  /**
-   * Set a custom title for the custom time bar.
-   * @param {string} [title] Custom title
-   * @param {number} [id=undefined]    Id of the custom time bar.
-   * @returns {*}
-   */
-  setCustomTimeTitle(title, id) {
-    const customTimes = this.customTimes.filter(component => component.options.id === id);
-
-    if (customTimes.length === 0) {
-      throw new Error(`No custom time bar found with id ${JSON.stringify(id)}`)
-    }
-    if (customTimes.length > 0) {
-      return customTimes[0].setCustomTitle(title);
-    }
-  }
-
-  /**
-   * Retrieve meta information from an event.
-   * Should be overridden by classes extending Core
-   * @param {Event} event
-   * @return {Object} An object with related information.
-   */
-  getEventProperties(event) {
-    return { event };
-  }
-
-  /**
-   * Add custom vertical bar
-   * @param {Date | string | number} [time]  A Date, unix timestamp, or
-   *                                         ISO date string. Time point where
-   *                                         the new bar should be placed.
-   *                                         If not provided, `new Date()` will
-   *                                         be used.
-   * @param {number | string} [id=undefined] Id of the new bar. Optional
-   * @return {number | string}               Returns the id of the new bar
-   */
-  addCustomTime(time, id) {
-    const timestamp = time !== undefined
-        ? util.convert(time, 'Date')
-        : new Date();
-
-    const exists = this.customTimes.some(customTime => customTime.options.id === id);
-    if (exists) {
-      throw new Error(`A custom time with id ${JSON.stringify(id)} already exists`);
-    }
-
-    const customTime = new CustomTime(this.body, util.extend({}, this.options, {
-      time: timestamp,
-      id,
-      snap: this.itemSet ? this.itemSet.options.snap : this.options.snap
-    }));
-=======
         if (customTimes.length === 0) {
             throw new Error(`No custom time bar found with id ${JSON.stringify(id)}`)
         }
@@ -927,7 +650,6 @@
     getEventProperties(event) {
         return {event};
     }
->>>>>>> 7852f45c
 
     /**
      * Add custom vertical bar
@@ -1032,48 +754,6 @@
         const animation = (options && options.animation !== undefined) ? options.animation : true;
         this.range.setRange(min, max, {animation}, callback);
     }
-<<<<<<< HEAD
-    const range = this.getWindow();
-    const start = range.start.valueOf();
-    const end = range.end.valueOf();
-    const interval = end - start;
-    const newStart = start - interval * percentage / 2;
-    const newEnd = end + interval * percentage / 2;
-
-    this.setWindow(newStart, newEnd, options, callback);
-  }
-
-  /**
-   * Force a redraw. Can be overridden by implementations of Core
-   *
-   * Note: this function will be overridden on construction with a trottled version
-   */
-  redraw() {
-    this._redraw();
-  }
-
-  /**
-   * Redraw for internal use. Redraws all components. See also the public
-   * method redraw.
-   * @protected
-   */
-  _redraw() {
-    this.redrawCount++;
-    const dom = this.dom;
-    
-    if (!dom || !dom.container || dom.root.offsetWidth == 0) return; // when destroyed, or invisible
-    
-    let resized = false;
-    const options = this.options;
-    const props = this.props;
-
-    DateUtil.updateHiddenDates(this.options.moment, this.body, this.options.hiddenDates);
-
-    // update class names
-    if (options.orientation == 'top') {
-      util.addClassName(dom.root, 'vis-top');
-      util.removeClassName(dom.root, 'vis-bottom');
-=======
 
     /**
      * Calculate the data range of the items start and end dates
@@ -1083,7 +763,6 @@
     getDataRange() {
         // must be implemented by Timeline and Graph2d
         throw new Error('Cannot invoke abstract method getDataRange');
->>>>>>> 7852f45c
     }
 
     /**
@@ -1157,66 +836,6 @@
         this.range.setRange(start, end, {animation}, callback);
     }
 
-<<<<<<< HEAD
-    // update root width and height options
-    dom.root.style.maxHeight = util.option.asSize(options.maxHeight, '');
-    dom.root.style.minHeight = util.option.asSize(options.minHeight, '');
-    dom.root.style.width = util.option.asSize(options.width, '');
-    const rootOffsetWidth = dom.root.offsetWidth;
-
-    // calculate border widths
-    props.border.left = 1
-    props.border.right = 1
-    props.border.top = 1
-    props.border.bottom = 1
-
-    // calculate the heights. If any of the side panels is empty, we set the height to
-    // minus the border width, such that the border will be invisible
-    props.center.height = dom.center.offsetHeight;
-    props.left.height   = dom.left.offsetHeight;
-    props.right.height  = dom.right.offsetHeight;
-    props.top.height    = dom.top.clientHeight    || -props.border.top;
-    props.bottom.height = Math.round(dom.bottom.getBoundingClientRect().height) || dom.bottom.clientHeight || -props.border.bottom;
-
-    // TODO: compensate borders when any of the panels is empty.
-
-    // apply auto height
-    // TODO: only calculate autoHeight when needed (else we cause an extra reflow/repaint of the DOM)
-    const contentHeight = Math.max(props.left.height, props.center.height, props.right.height);
-    const autoHeight = props.top.height + contentHeight + props.bottom.height + props.border.top + props.border.bottom;
-    dom.root.style.height = util.option.asSize(options.height, `${autoHeight}px`);
-
-    // calculate heights of the content panels
-    props.root.height = dom.root.offsetHeight;
-    props.background.height = props.root.height;
-    const containerHeight = props.root.height - props.top.height - props.bottom.height;
-    props.centerContainer.height  = containerHeight;
-    props.leftContainer.height    = containerHeight;
-    props.rightContainer.height   = props.leftContainer.height;
-
-    // calculate the widths of the panels
-    props.root.width = rootOffsetWidth;
-    props.background.width = props.root.width;
-
-    if (!this.initialDrawDone) {
-      props.scrollbarWidth = util.getScrollBarWidth();
-    }
-
-    const leftContainerClientWidth = dom.leftContainer.clientWidth;
-    const rightContainerClientWidth = dom.rightContainer.clientWidth;
-
-    if (options.verticalScroll) {
-      if (options.rtl) {
-        props.left.width = leftContainerClientWidth || -props.border.left;
-        props.right.width = rightContainerClientWidth + props.scrollbarWidth || -props.border.right;
-      } else {
-        props.left.width = leftContainerClientWidth + props.scrollbarWidth || -props.border.left;
-        props.right.width = rightContainerClientWidth || -props.border.right;
-      }
-    } else {
-      props.left.width = leftContainerClientWidth  || -props.border.left;
-      props.right.width = rightContainerClientWidth || -props.border.right;
-=======
     /**
      * Get the visible window
      * @return {{start: Date, end: Date}}   Visible range
@@ -1294,7 +913,6 @@
      */
     redraw() {
         this._redraw();
->>>>>>> 7852f45c
     }
 
     /**
@@ -1467,140 +1085,6 @@
         //Emit public 'changed' event for UI updates, see issue #1592
         this.body.emitter.emit("changed");
     }
-<<<<<<< HEAD
-    dom.center.style.transform  = `translateY(${offset}px)`;
-
-    // show shadows when vertical scrolling is available
-    const visibilityTop = props.scrollTop == 0 ? 'hidden' : '';
-    const visibilityBottom = props.scrollTop == props.scrollTopMin ? 'hidden' : '';
-    dom.shadowTop.style.visibility          = visibilityTop;
-    dom.shadowBottom.style.visibility       = visibilityBottom;
-    dom.shadowTopLeft.style.visibility      = visibilityTop;
-    dom.shadowBottomLeft.style.visibility   = visibilityBottom;
-    dom.shadowTopRight.style.visibility     = visibilityTop;
-    dom.shadowBottomRight.style.visibility  = visibilityBottom;
-
-    if (options.verticalScroll) {
-      dom.rightContainer.className = 'vis-panel vis-right vis-vertical-scroll';
-      dom.leftContainer.className = 'vis-panel vis-left vis-vertical-scroll';
-
-      dom.shadowTopRight.style.visibility     = "hidden";
-      dom.shadowBottomRight.style.visibility  = "hidden";
-      dom.shadowTopLeft.style.visibility      = "hidden";
-      dom.shadowBottomLeft.style.visibility   = "hidden";
-
-      dom.left.style.top    = '0px';
-      dom.right.style.top   = '0px';
-    }
-
-    if (!options.verticalScroll ||  props.center.height < props.centerContainer.height) {
-      dom.left.style.top    = `${offset}px`;
-      dom.right.style.top   = `${offset}px`;
-      dom.rightContainer.className = dom.rightContainer.className.replace(new RegExp('(?:^|\\s)'+ 'vis-vertical-scroll' + '(?:\\s|$)'), ' ');
-      dom.leftContainer.className = dom.leftContainer.className.replace(new RegExp('(?:^|\\s)'+ 'vis-vertical-scroll' + '(?:\\s|$)'), ' ');
-      props.left.width = leftContainerClientWidth  || -props.border.left;
-      props.right.width = rightContainerClientWidth || -props.border.right;
-      this._setDOM();
-    }
-
-    // enable/disable vertical panning
-    const contentsOverflow = props.center.height > props.centerContainer.height;
-    this.hammer.get('pan').set({
-      direction: contentsOverflow ? Hammer.DIRECTION_ALL : Hammer.DIRECTION_HORIZONTAL
-    });
-    this.hammer.get('press').set({time:10000});
-    
-
-
-    // set the long press time
-    this.hammer.get('press').set({
-      time: this.options.longSelectPressTime
-    });
-
-    // redraw all components
-    this.components.forEach(component => {
-      resized = component.redraw() || resized;
-    });
-    const MAX_REDRAW = 5;
-    if (resized) {
-      if (this.redrawCount < MAX_REDRAW) {
-        this.body.emitter.emit('_change');
-        return;
-      }
-      else {
-        console.log('WARNING: infinite loop in redraw?');
-      }
-    } else {
-      this.redrawCount = 0;
-    }
-
-    //Emit public 'changed' event for UI updates, see issue #1592
-    this.body.emitter.emit("changed");
-  }
-
-  /**
-   * sets the basic DOM components needed for the timeline\graph2d
-   */
-  _setDOM() {
-    const props = this.props;
-    const dom = this.dom;
-
-    props.leftContainer.width = props.left.width;
-    props.rightContainer.width = props.right.width;
-    const centerWidth = props.root.width - props.left.width - props.right.width;
-    props.center.width          = centerWidth;
-    props.centerContainer.width = centerWidth;
-    props.top.width             = centerWidth;
-    props.bottom.width          = centerWidth;
-
-    // resize the panels
-    dom.background.style.height           = `${props.background.height}px`;
-    dom.backgroundVertical.style.height   = `${props.background.height}px`;
-    dom.backgroundHorizontal.style.height = `${props.centerContainer.height}px`;
-    dom.centerContainer.style.height      = `${props.centerContainer.height}px`;
-    dom.leftContainer.style.height        = `${props.leftContainer.height}px`;
-    dom.rightContainer.style.height       = `${props.rightContainer.height}px`;
-
-    dom.background.style.width            = `${props.background.width}px`;
-    dom.backgroundVertical.style.width    = `${props.centerContainer.width}px`;
-    dom.backgroundHorizontal.style.width  = `${props.background.width}px`;
-    dom.centerContainer.style.width       = `${props.center.width}px`;
-    dom.top.style.width                   = `${props.top.width}px`;
-    dom.bottom.style.width                = `${props.bottom.width}px`;
-
-    // reposition the panels
-    dom.background.style.left           = '0';
-    dom.background.style.top            = '0';
-    dom.backgroundVertical.style.left   = `${props.left.width + props.border.left}px`;
-    dom.backgroundVertical.style.top    = '0';
-    dom.backgroundHorizontal.style.left = '0';
-    dom.backgroundHorizontal.style.top  = `${props.top.height}px`;
-    dom.centerContainer.style.left      = `${props.left.width}px`;
-    dom.centerContainer.style.top       = `${props.top.height}px`;
-    dom.leftContainer.style.left        = '0';
-    dom.leftContainer.style.top         = `${props.top.height}px`;
-    dom.rightContainer.style.left       = `${props.left.width + props.center.width}px`;
-    dom.rightContainer.style.top        = `${props.top.height}px`;
-    dom.top.style.left                  = `${props.left.width}px`;
-    dom.top.style.top                   = '0';
-    dom.bottom.style.left               = `${props.left.width}px`;
-    dom.bottom.style.top                = `${props.top.height + props.centerContainer.height}px`;
-    dom.center.style.left               = '0';
-    dom.left.style.left                 = '0';
-    dom.right.style.left                = '0';
-  }
-
-  /**
-   * Set a current time. This can be used for example to ensure that a client's
-   * time is synchronized with a shared server time.
-   * Only applicable when option `showCurrentTime` is true.
-   * @param {Date | string | number} time     A Date, unix timestamp, or
-   *                                          ISO date string.
-   */
-  setCurrentTime(time) {
-    if (!this.currentTime) {
-      throw new Error('Option showCurrentTime must be true');
-=======
 
     /**
      * sets the basic DOM components needed for the timeline\graph2d
@@ -1691,7 +1175,6 @@
      */
     _toTime(x) {
         return DateUtil.toTime(this, x, this.props.center.width);
->>>>>>> 7852f45c
     }
 
     /**
@@ -1707,69 +1190,6 @@
         //return new Date(x / conversion.scale + conversion.offset);
     }
 
-<<<<<<< HEAD
-    return this.currentTime.getCurrentTime();
-  }
-
-  /**
-   * Convert a position on screen (pixels) to a datetime
-   * @param {int}     x    Position on the screen in pixels
-   * @return {Date}   time The datetime the corresponds with given position x
-   * @protected
-   * TODO: move this function to Range
-   */
-  _toTime(x) {
-    return DateUtil.toTime(this, x, this.props.center.width);
-  }
-
-  /**
-   * Convert a position on the global screen (pixels) to a datetime
-   * @param {int}     x    Position on the screen in pixels
-   * @return {Date}   time The datetime the corresponds with given position x
-   * @protected
-   * TODO: move this function to Range
-   */
-  _toGlobalTime(x) {
-    return DateUtil.toTime(this, x, this.props.root.width);
-    //var conversion = this.range.conversion(this.props.root.width);
-    //return new Date(x / conversion.scale + conversion.offset);
-  }
-
-  /**
-   * Convert a datetime (Date object) into a position on the screen
-   * @param {Date}   time A date
-   * @return {int}   x    The position on the screen in pixels which corresponds
-   *                      with the given date.
-   * @protected
-   * TODO: move this function to Range
-   */
-  _toScreen(time) {
-    return DateUtil.toScreen(this, time, this.props.center.width);
-  }
-
-  /**
-   * Convert a datetime (Date object) into a position on the root
-   * This is used to get the pixel density estimate for the screen, not the center panel
-   * @param {Date}   time A date
-   * @return {int}   x    The position on root in pixels which corresponds
-   *                      with the given date.
-   * @protected
-   * TODO: move this function to Range
-   */
-  _toGlobalScreen(time) {
-    return DateUtil.toScreen(this, time, this.props.root.width);
-    //var conversion = this.range.conversion(this.props.root.width);
-    //return (time.valueOf() - conversion.offset) * conversion.scale;
-  }
-
-  /**
-   * Initialize watching when option autoResize is true
-   * @private
-   */
-  _initAutoResize() {
-    if (this.options.autoResize == true) {
-      this._startAutoResize();
-=======
     /**
      * Convert a datetime (Date object) into a position on the screen
      * @param {Date}   time A date
@@ -1780,7 +1200,6 @@
      */
     _toScreen(time) {
         return DateUtil.toScreen(this, time, this.props.center.width);
->>>>>>> 7852f45c
     }
 
     /**
@@ -1797,41 +1216,6 @@
         //var conversion = this.range.conversion(this.props.root.width);
         //return (time.valueOf() - conversion.offset) * conversion.scale;
     }
-<<<<<<< HEAD
-  }
-
-  /**
-   * Watch for changes in the size of the container. On resize, the Panel will
-   * automatically redraw itself.
-   * @private
-   */
-  _startAutoResize() {
-    const me = this;
-
-    this._stopAutoResize();
-
-    this._onResize = () => {
-      if (me.options.autoResize != true) {
-        // stop watching when the option autoResize is changed to false
-        me._stopAutoResize();
-        return;
-      }
-
-      if (me.dom.root) {
-        const rootOffsetHeight = me.dom.root.offsetHeight;
-        const rootOffsetWidth = me.dom.root.offsetWidth;
-        // check whether the frame is resized
-        // Note: we compare offsetWidth here, not clientWidth. For some reason,
-        // IE does not restore the clientWidth from 0 to the actual width after
-        // changing the timeline's container display style from none to visible
-        if ((rootOffsetWidth != me.props.lastWidth) ||
-          (rootOffsetHeight != me.props.lastHeight)) {
-          me.props.lastWidth = rootOffsetWidth;
-          me.props.lastHeight = rootOffsetHeight;
-          me.props.scrollbarWidth = util.getScrollBarWidth();
-
-          me.body.emitter.emit('_change');
-=======
 
     /**
      * Initialize watching when option autoResize is true
@@ -1842,7 +1226,6 @@
             this._startAutoResize();
         } else {
             this._stopAutoResize();
->>>>>>> 7852f45c
         }
     }
 
@@ -1954,37 +1337,6 @@
             this.emit("verticalDrag");
         }
     }
-<<<<<<< HEAD
-  }
-
-  /**
-   * Apply a scrollTop
-   * @param {number} scrollTop
-   * @returns {number} scrollTop  Returns the applied scrollTop
-   * @private
-   */
-  _setScrollTop(scrollTop) {
-    this.props.scrollTop = scrollTop;
-    this._updateScrollTop();
-    return this.props.scrollTop;
-  }
-
-  /**
-   * Update the current scrollTop when the height of  the containers has been changed
-   * @returns {number} scrollTop  Returns the applied scrollTop
-   * @private
-   */
-  _updateScrollTop() {
-    // recalculate the scrollTopMin
-    const scrollTopMin = Math.min(this.props.centerContainer.height - this.props.border.top - this.props.border.bottom - this.props.center.height, 0); // is negative or zero    
-    if (scrollTopMin != this.props.scrollTopMin) {
-      // in case of bottom orientation, change the scrollTop such that the contents
-      // do not move relative to the time axis at the bottom
-      if (this.options.orientation.item != 'top') {
-        this.props.scrollTop += (scrollTopMin - this.props.scrollTopMin);
-      }
-      this.props.scrollTopMin = scrollTopMin;
-=======
 
     /**
      * Apply a scrollTop
@@ -1996,7 +1348,6 @@
         this.props.scrollTop = scrollTop;
         this._updateScrollTop();
         return this.props.scrollTop;
->>>>>>> 7852f45c
     }
 
     /**
@@ -2026,28 +1377,6 @@
         }
         return this.props.scrollTop;
     }
-<<<<<<< HEAD
-    return this.props.scrollTop;
-  }
-
-  /**
-   * Get the current scrollTop
-   * @returns {number} scrollTop
-   * @private
-   */
-  _getScrollTop() {
-    return this.props.scrollTop;
-  }
-
-  /**
-   * Load a configurator
-   * [at]returns {Object}
-   * @private
-   */
-  _createConfigurator() {
-    throw new Error('Cannot invoke abstract method _createConfigurator');
-  }
-=======
 
     /**
      * Get the current scrollTop
@@ -2066,7 +1395,6 @@
     _createConfigurator() {
         throw new Error('Cannot invoke abstract method _createConfigurator');
     }
->>>>>>> 7852f45c
 }
 
 // turn Core into an event emitter
