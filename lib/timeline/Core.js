--- conflicted
+++ resolved
@@ -142,12 +142,7 @@
     const pinchRecognizer = this.hammer.get('pinch').set({enable: true});
     pinchRecognizer && hammerUtil.disablePreventDefaultVertically(pinchRecognizer);
     this.hammer.get('pan').set({threshold:5, direction: Hammer.DIRECTION_ALL});
-<<<<<<< HEAD
-    this.hammer.get('press').set({time:10000});
-    this.listeners = {};
-=======
     this.timelineListeners = {};
->>>>>>> 01cacf9a
 
     const events = [
       'tap', 'doubletap', 'press',
@@ -707,15 +702,6 @@
     return this.itemSet && this.itemSet.getVisibleItems() || [];
   }
 
-    /**
-   * Get the id's of the items at specific time, where a click takes place on the timeline.
-   * @returns {Array} The ids of all items in existence at the time of event.
-   */
-  getItemsAtCurrentTime(timeOfEvent) {
-    this.time=timeOfEvent;
-    return this.itemSet && this.itemSet.getItemsAtCurrentTime(this.time) || [];
-  }
-
   /**
    * Get the id's of the currently visible groups.
    * @returns {Array} The ids of the visible groups
@@ -1059,9 +1045,6 @@
     this.hammer.get('pan').set({
       direction: contentsOverflow ? Hammer.DIRECTION_ALL : Hammer.DIRECTION_HORIZONTAL
     });
-    this.hammer.get('press').set({time:10000});
-    
-
 
     // set the long press time
     this.hammer.get('press').set({
