--- conflicted
+++ resolved
@@ -19,147 +19,6 @@
  * @constructor Core
  */
 class Core {
-<<<<<<< HEAD
-  /**
-   * Create the main DOM for the Core: a root panel containing left, right,
-   * top, bottom, content, and background panel.
-   * @param {Element} container  The container element where the Core will
-   *                             be attached.
-   * @protected
-   */
-  _create(container) {
-    this.dom = {};
-
-    this.dom.container = container;
-    this.dom.container.style.position = 'relative';
-
-    this.dom.root                 = document.createElement('div');
-    this.dom.background           = document.createElement('div');
-    this.dom.backgroundVertical   = document.createElement('div');
-    this.dom.backgroundHorizontal = document.createElement('div');
-    this.dom.centerContainer      = document.createElement('div');
-    this.dom.leftContainer        = document.createElement('div');
-    this.dom.rightContainer       = document.createElement('div');
-    this.dom.center               = document.createElement('div');
-    this.dom.left                 = document.createElement('div');
-    this.dom.right                = document.createElement('div');
-    this.dom.top                  = document.createElement('div');
-    this.dom.bottom               = document.createElement('div');
-    this.dom.shadowTop            = document.createElement('div');
-    this.dom.shadowBottom         = document.createElement('div');
-    this.dom.shadowTopLeft        = document.createElement('div');
-    this.dom.shadowBottomLeft     = document.createElement('div');
-    this.dom.shadowTopRight       = document.createElement('div');
-    this.dom.shadowBottomRight    = document.createElement('div');
-    this.dom.rollingModeBtn       = document.createElement('div');
-    this.dom.loadingScreen        = document.createElement('div');
-
-    this.dom.root.className                 = 'vis-timeline';
-    this.dom.background.className           = 'vis-panel vis-background';
-    this.dom.backgroundVertical.className   = 'vis-panel vis-background vis-vertical';
-    this.dom.backgroundHorizontal.className = 'vis-panel vis-background vis-horizontal';
-    this.dom.centerContainer.className      = 'vis-panel vis-center';
-    this.dom.leftContainer.className        = 'vis-panel vis-left';
-    this.dom.rightContainer.className       = 'vis-panel vis-right';
-    this.dom.top.className                  = 'vis-panel vis-top';
-    this.dom.bottom.className               = 'vis-panel vis-bottom';
-    this.dom.left.className                 = 'vis-content';
-    this.dom.center.className               = 'vis-content';
-    this.dom.right.className                = 'vis-content';
-    this.dom.shadowTop.className            = 'vis-shadow vis-top';
-    this.dom.shadowBottom.className         = 'vis-shadow vis-bottom';
-    this.dom.shadowTopLeft.className        = 'vis-shadow vis-top';
-    this.dom.shadowBottomLeft.className     = 'vis-shadow vis-bottom';
-    this.dom.shadowTopRight.className       = 'vis-shadow vis-top';
-    this.dom.shadowBottomRight.className    = 'vis-shadow vis-bottom';
-    this.dom.rollingModeBtn.className       = 'vis-rolling-mode-btn';
-    this.dom.loadingScreen.className        = 'vis-loading-screen';
-
-    this.dom.root.appendChild(this.dom.background);
-    this.dom.root.appendChild(this.dom.backgroundVertical);
-    this.dom.root.appendChild(this.dom.backgroundHorizontal);
-    this.dom.root.appendChild(this.dom.centerContainer);
-    this.dom.root.appendChild(this.dom.leftContainer);
-    this.dom.root.appendChild(this.dom.rightContainer);
-    this.dom.root.appendChild(this.dom.top);
-    this.dom.root.appendChild(this.dom.bottom);
-    this.dom.root.appendChild(this.dom.rollingModeBtn);
-
-    this.dom.centerContainer.appendChild(this.dom.center);
-    this.dom.leftContainer.appendChild(this.dom.left);
-    this.dom.rightContainer.appendChild(this.dom.right);
-    this.dom.centerContainer.appendChild(this.dom.shadowTop);
-    this.dom.centerContainer.appendChild(this.dom.shadowBottom);
-    this.dom.leftContainer.appendChild(this.dom.shadowTopLeft);
-    this.dom.leftContainer.appendChild(this.dom.shadowBottomLeft);
-    this.dom.rightContainer.appendChild(this.dom.shadowTopRight);
-    this.dom.rightContainer.appendChild(this.dom.shadowBottomRight);
-
-    // size properties of each of the panels
-    this.props = {
-      root: {},
-      background: {},
-      centerContainer: {},
-      leftContainer: {},
-      rightContainer: {},
-      center: {},
-      left: {},
-      right: {},
-      top: {},
-      bottom: {},
-      border: {},
-      scrollTop: 0,
-      scrollTopMin: 0
-    };
-
-    this.on('rangechange', () => {
-      if (this.initialDrawDone === true) {
-        this._redraw();
-      }
-    });
-    this.on('rangechanged', () => {
-      if (!this.initialRangeChangeDone) {
-        this.initialRangeChangeDone = true;
-      }
-    });
-    this.on('touch',       this._onTouch.bind(this));
-    this.on('panmove',         this._onDrag.bind(this));
-
-    const me = this;
-    this._origRedraw = this._redraw.bind(this);
-    this._redraw = util.throttle(this._origRedraw);
-
-    this.on('_change', properties => {
-      if (me.itemSet && me.itemSet.initialItemSetDrawn && properties && properties.queue == true) {
-        me._redraw()
-      } else {
-        me._origRedraw();
-      }
-    });
-
-    // create event listeners for all interesting events, these events will be
-    // emitted via emitter
-    this.hammer = new Hammer(this.dom.root);
-    const pinchRecognizer = this.hammer.get('pinch').set({enable: true});
-    pinchRecognizer && hammerUtil.disablePreventDefaultVertically(pinchRecognizer);
-    this.hammer.get('pan').set({threshold:5, direction: Hammer.DIRECTION_ALL});
-    this.timelineListeners = {};
-
-    const events = [
-      'tap', 'doubletap', 'press',
-      'pinch',
-      'pan', 'panstart', 'panmove', 'panend'
-        // TODO: cleanup
-      //'touch', 'pinch',
-      //'tap', 'doubletap', 'hold',
-      //'dragstart', 'drag', 'dragend',
-      //'mousewheel', 'DOMMouseScroll' // DOMMouseScroll is needed for Firefox
-    ];
-    events.forEach(type => {
-      const listener = event => {
-        if (me.isActive()) {
-          me.emit(type, event);
-=======
     /**
      * Create the main DOM for the Core: a root panel containing left, right,
      * top, bottom, content, and background panel.
@@ -414,7 +273,6 @@
 
                 event.preventDefault();
             }
->>>>>>> 692ee291
         }
 
         // Add modern wheel event listener
@@ -450,59 +308,6 @@
         this.dom.left.parentNode.addEventListener('scroll', onMouseScrollSide.bind(this));
         this.dom.right.parentNode.addEventListener('scroll', onMouseScrollSide.bind(this));
 
-<<<<<<< HEAD
-    // Add modern wheel event listener
-    const wheelType = "onwheel" in document.createElement("div") ? "wheel" : // Modern browsers support "wheel"
-    document.onmousewheel !== undefined ? "mousewheel" : // Webkit and IE support at least "mousewheel"
-
-    // DOMMouseScroll - Older Firefox versions use "DOMMouseScroll"
-    // onmousewheel - All the use "onmousewheel"
-    this.dom.centerContainer.addEventListener ? "DOMMouseScroll" :  "onmousewheel"
-    this.dom.top.addEventListener ? "DOMMouseScroll" : "onmousewheel"
-    this.dom.bottom.addEventListener ? "DOMMouseScroll" : "onmousewheel"
-    this.dom.centerContainer.addEventListener(wheelType, onMouseWheel.bind(this), false);
-    this.dom.top.addEventListener(wheelType, onMouseWheel.bind(this), false);
-    this.dom.bottom.addEventListener(wheelType, onMouseWheel.bind(this), false);
-    let timerId;
-
-    /**
-     *
-     * @param {scroll} event
-     */
-    function onScrollMethod(event) {
-      if (!me.options.verticalScroll) return;
-
-      if (me._isProgramaticallyScrolled) {
-        me._isProgramaticallyScrolled = false;
-        return;
-      }
-
-      event.preventDefault();
-      if (me.isActive()) {
-        const adjusted = -event.target.scrollTop;
-        me._setScrollTop(adjusted);
-        me._redraw();
-        me.emit('scrollSide', event);
-      }
-    }
-
-    /**
-     *
-     * @param {scroll} event
-     */
-    function onMouseScrollSide(event) {
-      if (timerId) {
-        clearTimeout(timerId);
-      }
-      onScrollMethod(event);
-      timerId = setTimeout(() => {
-        onScrollMethod(event);
-      }, 100)
-    }
-
-    this.dom.left.parentNode.addEventListener('scroll', onMouseScrollSide.bind(this));
-    this.dom.right.parentNode.addEventListener('scroll', onMouseScrollSide.bind(this));
-=======
         let itemAddedToTimeline = false;
 
         /**
@@ -567,7 +372,6 @@
         this.dom.center.addEventListener('drop', handleDrop.bind(this), false);
 
         this.customTimes = [];
->>>>>>> 692ee291
 
         // store state information needed for touch events
         this.touch = {};
@@ -719,13 +523,7 @@
             this.configurator.setModuleOptions({global: appliedOptions});
         }
 
-<<<<<<< HEAD
-      event.dataTransfer.dropEffect = 'move';
-      itemAddedToTimeline = true;
-      return false;
-=======
         this._redraw();
->>>>>>> 692ee291
     }
 
     /**
@@ -736,117 +534,6 @@
         return !this.activator || this.activator.active;
     }
 
-<<<<<<< HEAD
-    this.dom.center.addEventListener('dragover', handleDragOver.bind(this), false);
-    this.dom.center.addEventListener('drop', handleDrop.bind(this), false);
-
-    this.customTimes = [];
-
-    // store state information needed for touch events
-    this.touch = {};
-
-    this.redrawCount = 0;
-    this.initialDrawDone = false;
-    this.initialRangeChangeDone = false;
-
-    // attach the root panel to the provided container
-    if (!container) throw new Error('No container provided');
-    container.appendChild(this.dom.root);
-    container.appendChild(this.dom.loadingScreen);
-  }
-
-  /**
-   * Set options. Options will be passed to all components loaded in the Timeline.
-   * @param {Object} [options]
-   *                           {String} orientation
-   *                              Vertical orientation for the Timeline,
-   *                              can be 'bottom' (default) or 'top'.
-   *                           {string | number} width
-   *                              Width for the timeline, a number in pixels or
-   *                              a css string like '1000px' or '75%'. '100%' by default.
-   *                           {string | number} height
-   *                              Fixed height for the Timeline, a number in pixels or
-   *                              a css string like '400px' or '75%'. If undefined,
-   *                              The Timeline will automatically size such that
-   *                              its contents fit.
-   *                           {string | number} minHeight
-   *                              Minimum height for the Timeline, a number in pixels or
-   *                              a css string like '400px' or '75%'.
-   *                           {string | number} maxHeight
-   *                              Maximum height for the Timeline, a number in pixels or
-   *                              a css string like '400px' or '75%'.
-   *                           {number | Date | string} start
-   *                              Start date for the visible window
-   *                           {number | Date | string} end
-   *                              End date for the visible window
-   */
-  setOptions(options) {
-    if (options) {
-      // copy the known options
-      const fields = [
-        'width', 'height', 'minHeight', 'maxHeight', 'autoResize',
-        'start', 'end', 'clickToUse', 'dataAttributes', 'hiddenDates',
-        'locale', 'locales', 'moment', 'preferZoom', 'rtl', 'zoomKey',
-        'horizontalScroll', 'verticalScroll', 'longSelectPressTime', 'snap'
-      ];
-      util.selectiveExtend(fields, this.options, options);
-      this.dom.rollingModeBtn.style.visibility = 'hidden';
-
-      if (this.options.rtl) {
-        this.dom.container.style.direction = "rtl";
-        this.dom.backgroundVertical.className = 'vis-panel vis-background vis-vertical-rtl';
-      }
-
-      if (this.options.verticalScroll) {
-        if (this.options.rtl) {
-          this.dom.rightContainer.className = 'vis-panel vis-right vis-vertical-scroll';
-        } else {
-          this.dom.leftContainer.className = 'vis-panel vis-left vis-vertical-scroll';
-        }
-      }
-
-      if (typeof this.options.orientation !== 'object') {
-        this.options.orientation = {item:undefined,axis:undefined};
-      }
-      if ('orientation' in options) {
-        if (typeof options.orientation === 'string') {
-          this.options.orientation = {
-            item: options.orientation,
-            axis: options.orientation
-          };
-        }
-        else if (typeof options.orientation === 'object') {
-          if ('item' in options.orientation) {
-            this.options.orientation.item = options.orientation.item;
-          }
-          if ('axis' in options.orientation) {
-            this.options.orientation.axis = options.orientation.axis;
-          }
-        }
-      }
-
-      if (this.options.orientation.axis === 'both') {
-        if (!this.timeAxis2) {
-          const timeAxis2 = this.timeAxis2 = new TimeAxis(this.body);
-          timeAxis2.setOptions = options => {
-            const _options = options ? util.extend({}, options) : {};
-            _options.orientation = 'top'; // override the orientation option, always top
-            TimeAxis.prototype.setOptions.call(timeAxis2, _options);
-          };
-          this.components.push(timeAxis2);
-        }
-      }
-      else {
-        if (this.timeAxis2) {
-          const index = this.components.indexOf(this.timeAxis2);
-          if (index !== -1) {
-            this.components.splice(index, 1);
-          }
-          this.timeAxis2.destroy();
-          this.timeAxis2 = null;
-        }
-      }
-=======
     /**
      * Destroy the Core, clean up all DOM elements and event listeners.
      */
@@ -854,7 +541,6 @@
         // unbind datasets
         this.setItems(null);
         this.setGroups(null);
->>>>>>> 692ee291
 
         // remove all event listeners
         this.off();
@@ -1479,48 +1165,6 @@
 
         return this.currentTime.getCurrentTime();
     }
-<<<<<<< HEAD
-    const range = this.getWindow();
-    const start = range.start.valueOf();
-    const end = range.end.valueOf();
-    const interval = end - start;
-    const newStart = start - interval * percentage / 2;
-    const newEnd = end + interval * percentage / 2;
-
-    this.setWindow(newStart, newEnd, options, callback);
-  }
-
-  /**
-   * Force a redraw. Can be overridden by implementations of Core
-   *
-   * Note: this function will be overridden on construction with a trottled version
-   */
-  redraw() {
-    this._redraw();
-  }
-
-  /**
-   * Redraw for internal use. Redraws all components. See also the public
-   * method redraw.
-   * @protected
-   */
-  _redraw() {
-    this.redrawCount++;
-    const dom = this.dom;
-
-    if (!dom || !dom.container || dom.root.offsetWidth == 0) return; // when destroyed, or invisible
-
-    let resized = false;
-    const options = this.options;
-    const props = this.props;
-
-    DateUtil.updateHiddenDates(this.options.moment, this.body, this.options.hiddenDates);
-
-    // update class names
-    if (options.orientation == 'top') {
-      util.addClassName(dom.root, 'vis-top');
-      util.removeClassName(dom.root, 'vis-bottom');
-=======
 
     /**
      * Convert a position on screen (pixels) to a datetime
@@ -1531,7 +1175,6 @@
      */
     _toTime(x) {
         return DateUtil.toTime(this, x, this.props.center.width);
->>>>>>> 692ee291
     }
 
     /**
