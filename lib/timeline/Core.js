import Emitter from 'component-emitter';
import Hammer from '../module/hammer';
import * as hammerUtil from '../hammerUtil';
import util from '../util';
import TimeAxis from './component/TimeAxis';
import Activator from '../shared/Activator';
import * as DateUtil  from './DateUtil';
import CustomTime from './component/CustomTime';

import './component/css/animation.css';
import './component/css/currenttime.css';
import './component/css/panel.css';
import './component/css/pathStyles.css';
import './component/css/timeline.css';
import '../shared/bootstrap.css';

/**
 * Create a timeline visualization
 * @constructor Core
 */
class Core {
  /**
   * Create the main DOM for the Core: a root panel containing left, right,
   * top, bottom, content, and background panel.
   * @param {Element} container  The container element where the Core will
   *                             be attached.
   * @protected
   */
  _create(container) {
    this.dom = {};

    this.dom.container = container;
    this.dom.container.style.position = 'relative';

    this.dom.root                 = document.createElement('div');
    this.dom.background           = document.createElement('div');
    this.dom.backgroundVertical   = document.createElement('div');
    this.dom.backgroundHorizontal = document.createElement('div');
    this.dom.centerContainer      = document.createElement('div');
    this.dom.leftContainer        = document.createElement('div');
    this.dom.rightContainer       = document.createElement('div');
    this.dom.center               = document.createElement('div');
    this.dom.left                 = document.createElement('div');
    this.dom.right                = document.createElement('div');
    this.dom.top                  = document.createElement('div');
    this.dom.bottom               = document.createElement('div');
    this.dom.shadowTop            = document.createElement('div');
    this.dom.shadowBottom         = document.createElement('div');
    this.dom.shadowTopLeft        = document.createElement('div');
    this.dom.shadowBottomLeft     = document.createElement('div');
    this.dom.shadowTopRight       = document.createElement('div');
    this.dom.shadowBottomRight    = document.createElement('div');
    this.dom.rollingModeBtn       = document.createElement('div');
    this.dom.loadingScreen        = document.createElement('div');

    this.dom.root.className                 = 'vis-timeline';
    this.dom.background.className           = 'vis-panel vis-background';
    this.dom.backgroundVertical.className   = 'vis-panel vis-background vis-vertical';
    this.dom.backgroundHorizontal.className = 'vis-panel vis-background vis-horizontal';
    this.dom.centerContainer.className      = 'vis-panel vis-center';
    this.dom.leftContainer.className        = 'vis-panel vis-left';
    this.dom.rightContainer.className       = 'vis-panel vis-right';
    this.dom.top.className                  = 'vis-panel vis-top';
    this.dom.bottom.className               = 'vis-panel vis-bottom';
    this.dom.left.className                 = 'vis-content';
    this.dom.center.className               = 'vis-content';
    this.dom.right.className                = 'vis-content';
    this.dom.shadowTop.className            = 'vis-shadow vis-top';
    this.dom.shadowBottom.className         = 'vis-shadow vis-bottom';
    this.dom.shadowTopLeft.className        = 'vis-shadow vis-top';
    this.dom.shadowBottomLeft.className     = 'vis-shadow vis-bottom';
    this.dom.shadowTopRight.className       = 'vis-shadow vis-top';
    this.dom.shadowBottomRight.className    = 'vis-shadow vis-bottom';
    this.dom.rollingModeBtn.className       = 'vis-rolling-mode-btn';
    this.dom.loadingScreen.className        = 'vis-loading-screen';

    this.dom.root.appendChild(this.dom.background);
    this.dom.root.appendChild(this.dom.backgroundVertical);
    this.dom.root.appendChild(this.dom.backgroundHorizontal);
    this.dom.root.appendChild(this.dom.centerContainer);
    this.dom.root.appendChild(this.dom.leftContainer);
    this.dom.root.appendChild(this.dom.rightContainer);
    this.dom.root.appendChild(this.dom.top);
    this.dom.root.appendChild(this.dom.bottom);
    this.dom.root.appendChild(this.dom.rollingModeBtn);

    this.dom.centerContainer.appendChild(this.dom.center);
    this.dom.leftContainer.appendChild(this.dom.left);
    this.dom.rightContainer.appendChild(this.dom.right);
    this.dom.centerContainer.appendChild(this.dom.shadowTop);
    this.dom.centerContainer.appendChild(this.dom.shadowBottom);
    this.dom.leftContainer.appendChild(this.dom.shadowTopLeft);
    this.dom.leftContainer.appendChild(this.dom.shadowBottomLeft);
    this.dom.rightContainer.appendChild(this.dom.shadowTopRight);
    this.dom.rightContainer.appendChild(this.dom.shadowBottomRight);
    
    // size properties of each of the panels
    this.props = {
      root: {},
      background: {},
      centerContainer: {},
      leftContainer: {},
      rightContainer: {},
      center: {},
      left: {},
      right: {},
      top: {},
      bottom: {},
      border: {},
      scrollTop: 0,
      scrollTopMin: 0
    };

    this.on('rangechange', () => {
      if (this.initialDrawDone === true) {
        this._redraw();
      }
    });
    this.on('rangechanged', () => {
      if (!this.initialRangeChangeDone) {
        this.initialRangeChangeDone = true;
      }
    });
    this.on('touch',       this._onTouch.bind(this));
    this.on('panmove',         this._onDrag.bind(this));

    const me = this;
    this._origRedraw = this._redraw.bind(this);
    this._redraw = util.throttle(this._origRedraw);

    this.on('_change', properties => {
      if (me.itemSet && me.itemSet.initialItemSetDrawn && properties && properties.queue == true) {
        me._redraw()
      } else {
        me._origRedraw();
      }
    });

    // create event listeners for all interesting events, these events will be
    // emitted via emitter
    this.hammer = new Hammer(this.dom.root);
    const pinchRecognizer = this.hammer.get('pinch').set({enable: true});
    pinchRecognizer && hammerUtil.disablePreventDefaultVertically(pinchRecognizer);
    this.hammer.get('pan').set({threshold:5, direction: Hammer.DIRECTION_ALL});
<<<<<<< HEAD
    this.hammer.get('press').set({time:10000});
    this.listeners = {};
=======
    this.timelineListeners = {};
>>>>>>> 01cacf9a

    const events = [
      'tap', 'doubletap', 'press',
      'pinch',
      'pan', 'panstart', 'panmove', 'panend'
        // TODO: cleanup
      //'touch', 'pinch',
      //'tap', 'doubletap', 'hold',
      //'dragstart', 'drag', 'dragend',
      //'mousewheel', 'DOMMouseScroll' // DOMMouseScroll is needed for Firefox
    ];
    events.forEach(type => {
      const listener = event => {
        if (me.isActive()) {
          me.emit(type, event);
        }
      };
      me.hammer.on(type, listener);
      me.timelineListeners[type] = listener;
    });

    // emulate a touch event (emitted before the start of a pan, pinch, tap, or press)
    hammerUtil.onTouch(this.hammer, event => {
      me.emit('touch', event);
    });

    // emulate a release event (emitted after a pan, pinch, tap, or press)
    hammerUtil.onRelease(this.hammer, event => {
      me.emit('release', event);
    });

    /**
     *
     * @param {WheelEvent} event
     */
    function onMouseWheel(event) {

      // Reasonable default wheel deltas
      const LINE_HEIGHT = 40;
      const PAGE_HEIGHT = 800;

      if (this.isActive()) {
        this.emit('mousewheel', event);
      }

      // deltaX and deltaY normalization from jquery.mousewheel.js
      let deltaX = 0;
      let deltaY = 0;

      // Old school scrollwheel delta
      if ( 'detail'      in event ) { deltaY = event.detail * -1;      }
      if ( 'wheelDelta'  in event ) { deltaY = event.wheelDelta;       }
      if ( 'wheelDeltaY' in event ) { deltaY = event.wheelDeltaY;      }
      if ( 'wheelDeltaX' in event ) { deltaX = event.wheelDeltaX * -1; }

      // Firefox < 17 horizontal scrolling related to DOMMouseScroll event
      if ( 'axis' in event && event.axis === event.HORIZONTAL_AXIS ) {
        deltaX = deltaY * -1;
        deltaY = 0;
      }

      // New school wheel delta (wheel event)
      if ( 'deltaY' in event ) {
        deltaY = event.deltaY * -1;
      }
      if ( 'deltaX' in event ) {
        deltaX = event.deltaX;
      }

      // Normalize deltas
      if (event.deltaMode) {
          if (event.deltaMode === 1) {   // delta in LINE units
            deltaX *= LINE_HEIGHT;
            deltaY *= LINE_HEIGHT;
          } else {                       // delta in PAGE units
            deltaX *= LINE_HEIGHT;
            deltaY *= PAGE_HEIGHT;
          }
        }
        // Prevent scrolling when zooming (no zoom key, or pressing zoom key)
      if (this.options.preferZoom) {
        if (!this.options.zoomKey || event[this.options.zoomKey]) return;
      } else {
        if (this.options.zoomKey && event[this.options.zoomKey]) return
      }
      // Don't preventDefault if you can't scroll
      if (!this.options.verticalScroll && !this.options.horizontalScroll) return;

      if (this.options.verticalScroll && Math.abs(deltaY) >= Math.abs(deltaX)) {
        const current = this.props.scrollTop;
        const adjusted = current + deltaY;

        if (this.isActive()) {
          const newScrollTop = this._setScrollTop(adjusted);

          if (newScrollTop !== current) {
            this._redraw();
            this.emit('scroll', event);

            // Prevent default actions caused by mouse wheel
            // (else the page and timeline both scroll)
            event.preventDefault();
          }
        }
      } else if (this.options.horizontalScroll) {
        const delta = Math.abs(deltaX) >= Math.abs(deltaY) ? deltaX : deltaY;

        // calculate a single scroll jump relative to the range scale
        const diff = (delta / 120) * (this.range.end - this.range.start) / 20;
        // calculate new start and end
        const newStart = this.range.start + diff;
        const newEnd = this.range.end + diff;

        const options = {
          animation: false,
          byUser: true,
          event
        };
        this.range.setRange(newStart, newEnd, options);

        event.preventDefault();
      }
    }

    // Add modern wheel event listener
    const wheelType = "onwheel" in document.createElement("div") ? "wheel" : // Modern browsers support "wheel"
    document.onmousewheel !== undefined ? "mousewheel" : // Webkit and IE support at least "mousewheel"
    
    // DOMMouseScroll - Older Firefox versions use "DOMMouseScroll"
    // onmousewheel - All the use "onmousewheel"
    this.dom.centerContainer.addEventListener ? "DOMMouseScroll" :  "onmousewheel"
    this.dom.top.addEventListener ? "DOMMouseScroll" : "onmousewheel"
    this.dom.bottom.addEventListener ? "DOMMouseScroll" : "onmousewheel"
    this.dom.centerContainer.addEventListener(wheelType, onMouseWheel.bind(this), false);
    this.dom.top.addEventListener(wheelType, onMouseWheel.bind(this), false);
    this.dom.bottom.addEventListener(wheelType, onMouseWheel.bind(this), false);


    /**
     *
     * @param {scroll} event
     */
    function onMouseScrollSide(event) {
      if (!me.options.verticalScroll) return;
      
      event.preventDefault();
      if (me.isActive()) {
        const adjusted = -event.target.scrollTop;
        me._setScrollTop(adjusted);
        me._redraw();
        me.emit('scrollSide', event);
      }
    }

    this.dom.left.parentNode.addEventListener('scroll', onMouseScrollSide.bind(this));
    this.dom.right.parentNode.addEventListener('scroll', onMouseScrollSide.bind(this));

    let itemAddedToTimeline = false;

    /**
     *
     * @param {dragover} event
     * @returns {boolean}
     */
    function handleDragOver(event) {
      if (event.preventDefault) {
        me.emit('dragover', me.getEventProperties(event));
        event.preventDefault(); // Necessary. Allows us to drop.
      }

      // make sure your target is a timeline element
      if (!(event.target.className.indexOf("timeline") > -1)) return;

      // make sure only one item is added every time you're over the timeline
      if (itemAddedToTimeline) return;

      event.dataTransfer.dropEffect = 'move';  
      itemAddedToTimeline = true;
      return false;
    }

    /**
     *
     * @param {drop} event
     * @returns {boolean}
     */
    function handleDrop(event) {
      // prevent redirect to blank page - Firefox
      if(event.preventDefault) { event.preventDefault(); }
      if(event.stopPropagation) { event.stopPropagation(); }
      // return when dropping non-timeline items
      try {
        var itemData = JSON.parse(event.dataTransfer.getData("text"))
        if (!itemData || !itemData.content) return
      } catch (err) {
        return false;
      }

      itemAddedToTimeline = false;
      event.center = {
        x: event.clientX,
        y: event.clientY
      };

      if (itemData.target !== 'item') {
        me.itemSet._onAddItem(event);
      } else {
        me.itemSet._onDropObjectOnItem(event);
      }
      me.emit('drop', me.getEventProperties(event))
      return false;
    }

    this.dom.center.addEventListener('dragover', handleDragOver.bind(this), false);
    this.dom.center.addEventListener('drop', handleDrop.bind(this), false);

    this.customTimes = [];

    // store state information needed for touch events
    this.touch = {};

    this.redrawCount = 0;
    this.initialDrawDone = false;
    this.initialRangeChangeDone = false;

    // attach the root panel to the provided container
    if (!container) throw new Error('No container provided');
    container.appendChild(this.dom.root);
    container.appendChild(this.dom.loadingScreen);
  }

  /**
   * Set options. Options will be passed to all components loaded in the Timeline.
   * @param {Object} [options]
   *                           {String} orientation
   *                              Vertical orientation for the Timeline,
   *                              can be 'bottom' (default) or 'top'.
   *                           {string | number} width
   *                              Width for the timeline, a number in pixels or
   *                              a css string like '1000px' or '75%'. '100%' by default.
   *                           {string | number} height
   *                              Fixed height for the Timeline, a number in pixels or
   *                              a css string like '400px' or '75%'. If undefined,
   *                              The Timeline will automatically size such that
   *                              its contents fit.
   *                           {string | number} minHeight
   *                              Minimum height for the Timeline, a number in pixels or
   *                              a css string like '400px' or '75%'.
   *                           {string | number} maxHeight
   *                              Maximum height for the Timeline, a number in pixels or
   *                              a css string like '400px' or '75%'.
   *                           {number | Date | string} start
   *                              Start date for the visible window
   *                           {number | Date | string} end
   *                              End date for the visible window
   */
  setOptions(options) {
    if (options) {
      // copy the known options
      const fields = [
        'width', 'height', 'minHeight', 'maxHeight', 'autoResize',
        'start', 'end', 'clickToUse', 'dataAttributes', 'hiddenDates',
        'locale', 'locales', 'moment', 'preferZoom', 'rtl', 'zoomKey',
        'horizontalScroll', 'verticalScroll', 'longSelectPressTime', 'snap'
      ];
      util.selectiveExtend(fields, this.options, options);
      this.dom.rollingModeBtn.style.visibility = 'hidden';

      if (this.options.rtl) {
        this.dom.container.style.direction = "rtl";
        this.dom.backgroundVertical.className = 'vis-panel vis-background vis-vertical-rtl';    
      }

      if (this.options.verticalScroll) {
        if (this.options.rtl) {
          this.dom.rightContainer.className = 'vis-panel vis-right vis-vertical-scroll';
        } else {
          this.dom.leftContainer.className = 'vis-panel vis-left vis-vertical-scroll';
        }
      }

      if (typeof this.options.orientation !== 'object') {
        this.options.orientation = {item:undefined,axis:undefined};
      }
      if ('orientation' in options) {
        if (typeof options.orientation === 'string') {
          this.options.orientation = {
            item: options.orientation,
            axis: options.orientation
          };
        }
        else if (typeof options.orientation === 'object') {
          if ('item' in options.orientation) {
            this.options.orientation.item = options.orientation.item;
          }
          if ('axis' in options.orientation) {
            this.options.orientation.axis = options.orientation.axis;
          }
        }
      }

      if (this.options.orientation.axis === 'both') {
        if (!this.timeAxis2) {
          const timeAxis2 = this.timeAxis2 = new TimeAxis(this.body);
          timeAxis2.setOptions = options => {
            const _options = options ? util.extend({}, options) : {};
            _options.orientation = 'top'; // override the orientation option, always top
            TimeAxis.prototype.setOptions.call(timeAxis2, _options);
          };
          this.components.push(timeAxis2);
        }
      }
      else {
        if (this.timeAxis2) {
          const index = this.components.indexOf(this.timeAxis2);
          if (index !== -1) {
            this.components.splice(index, 1);
          }
          this.timeAxis2.destroy();
          this.timeAxis2 = null;
        }
      }

      // if the graph2d's drawPoints is a function delegate the callback to the onRender property
      if (typeof options.drawPoints == 'function') {
        options.drawPoints = {
            onRender: options.drawPoints
        };
      }

      if ('hiddenDates' in this.options) {
        DateUtil.convertHiddenOptions(this.options.moment, this.body, this.options.hiddenDates);
      }

      if ('clickToUse' in options) {
        if (options.clickToUse) {
          if (!this.activator) {
            this.activator = new Activator(this.dom.root);
          }
        }
        else {
          if (this.activator) {
            this.activator.destroy();
            delete this.activator;
          }
        }
      }

      // enable/disable autoResize
      this._initAutoResize();
    }

    // propagate options to all components
    this.components.forEach(component => component.setOptions(options));

    // enable/disable configure
    if ('configure' in options) {
      if (!this.configurator) {
        this.configurator = this._createConfigurator();
      }

      this.configurator.setOptions(options.configure);

      // collect the settings of all components, and pass them to the configuration system
      const appliedOptions = util.deepExtend({}, this.options);
      this.components.forEach(component => {
        util.deepExtend(appliedOptions, component.options);
      });
      this.configurator.setModuleOptions({global: appliedOptions});
    }

    this._redraw();
  }

  /**
   * Returns true when the Timeline is active.
   * @returns {boolean}
   */
  isActive() {
    return !this.activator || this.activator.active;
  }

  /**
   * Destroy the Core, clean up all DOM elements and event listeners.
   */
  destroy() {
    // unbind datasets
    this.setItems(null);
    this.setGroups(null);

    // remove all event listeners
    this.off();

    // stop checking for changed size
    this._stopAutoResize();

    // remove from DOM
    if (this.dom.root.parentNode) {
      this.dom.root.parentNode.removeChild(this.dom.root);
    }
    this.dom = null;

    // remove Activator
    if (this.activator) {
      this.activator.destroy();
      delete this.activator;
    }

    // cleanup hammer touch events
    for (const event in this.timelineListeners) {
      if (this.timelineListeners.hasOwnProperty(event)) {
        delete this.timelineListeners[event];
      }
    }
    this.timelineListeners = null;
    this.hammer && this.hammer.destroy();
    this.hammer = null;

    // give all components the opportunity to cleanup
    this.components.forEach(component => component.destroy());

    this.body = null;
  }

  /**
   * Set a custom time bar
   * @param {Date} time
   * @param {number} [id=undefined] Optional id of the custom time bar to be adjusted.
   */
  setCustomTime(time, id) {
    const customTimes = this.customTimes.filter(component => id === component.options.id);

    if (customTimes.length === 0) {
      throw new Error(`No custom time bar found with id ${JSON.stringify(id)}`)
    }

    if (customTimes.length > 0) {
      customTimes[0].setCustomTime(time);
    }
  }

  /**
   * Retrieve the current custom time.
   * @param {number} [id=undefined]    Id of the custom time bar.
   * @return {Date | undefined} customTime
   */
  getCustomTime(id) {
    const customTimes = this.customTimes.filter(component => component.options.id === id);

    if (customTimes.length === 0) {
      throw new Error(`No custom time bar found with id ${JSON.stringify(id)}`)
    }
    return customTimes[0].getCustomTime();
  }

  /**
   * Set a custom marker for the custom time bar.
   * @param {string} [title] Title of the custom marker.
   * @param {number} [id=undefined] Id of the custom marker.
   * @param {boolean} [editable=false] Make the custom marker editable.
   */
  setCustomTimeMarker(title, id, editable) {
    const customTimes = this.customTimes.filter(component => component.options.id === id);

    if (customTimes.length === 0) {
      throw new Error(`No custom time bar found with id ${JSON.stringify(id)}`)
    }
    if (customTimes.length > 0) {
      customTimes[0].setCustomMarker(title, editable);
    }
  }

  /**
   * Set a custom title for the custom time bar.
   * @param {string} [title] Custom title
   * @param {number} [id=undefined]    Id of the custom time bar.
   * @returns {*}
   */
  setCustomTimeTitle(title, id) {
    const customTimes = this.customTimes.filter(component => component.options.id === id);

    if (customTimes.length === 0) {
      throw new Error(`No custom time bar found with id ${JSON.stringify(id)}`)
    }
    if (customTimes.length > 0) {
      return customTimes[0].setCustomTitle(title);
    }
  }

  /**
   * Retrieve meta information from an event.
   * Should be overridden by classes extending Core
   * @param {Event} event
   * @return {Object} An object with related information.
   */
  getEventProperties(event) {
    return { event };
  }

  /**
   * Add custom vertical bar
   * @param {Date | string | number} [time]  A Date, unix timestamp, or
   *                                         ISO date string. Time point where
   *                                         the new bar should be placed.
   *                                         If not provided, `new Date()` will
   *                                         be used.
   * @param {number | string} [id=undefined] Id of the new bar. Optional
   * @return {number | string}               Returns the id of the new bar
   */
  addCustomTime(time, id) {
    const timestamp = time !== undefined
        ? util.convert(time, 'Date')
        : new Date();

    const exists = this.customTimes.some(customTime => customTime.options.id === id);
    if (exists) {
      throw new Error(`A custom time with id ${JSON.stringify(id)} already exists`);
    }

    const customTime = new CustomTime(this.body, util.extend({}, this.options, {
      time: timestamp,
      id,
      snap: this.itemSet ? this.itemSet.options.snap : this.options.snap
    }));

    this.customTimes.push(customTime);
    this.components.push(customTime);
    this._redraw();

    return id;
  }

  /**
   * Remove previously added custom bar
   * @param {int} id ID of the custom bar to be removed
   * [at]returns {boolean} True if the bar exists and is removed, false otherwise
   */
  removeCustomTime(id) {
    const customTimes = this.customTimes.filter(bar => bar.options.id === id);

    if (customTimes.length === 0) {
      throw new Error(`No custom time bar found with id ${JSON.stringify(id)}`)
    }

    customTimes.forEach(customTime => {
      this.customTimes.splice(this.customTimes.indexOf(customTime), 1);
      this.components.splice(this.components.indexOf(customTime), 1);
      customTime.destroy();
    })
  }

  /**
   * Get the id's of the currently visible items.
   * @returns {Array} The ids of the visible items
   */
  getVisibleItems() {
    return this.itemSet && this.itemSet.getVisibleItems() || [];
  }

    /**
   * Get the id's of the items at specific time, where a click takes place on the timeline.
   * @returns {Array} The ids of all items in existence at the time of event.
   */
  getItemsAtCurrentTime(timeOfEvent) {
    this.time=timeOfEvent;
    return this.itemSet && this.itemSet.getItemsAtCurrentTime(this.time) || [];
  }

  /**
   * Get the id's of the currently visible groups.
   * @returns {Array} The ids of the visible groups
   */
  getVisibleGroups() {
    return this.itemSet && this.itemSet.getVisibleGroups() || [];
  }

  /**
   * Set Core window such that it fits all items
   * @param {Object} [options]  Available options:
   *                                `animation: boolean | {duration: number, easingFunction: string}`
   *                                    If true (default), the range is animated
   *                                    smoothly to the new window. An object can be
   *                                    provided to specify duration and easing function.
   *                                    Default duration is 500 ms, and default easing
   *                                    function is 'easeInOutQuad'.
   * @param {function} [callback] a callback funtion to be executed at the end of this function
   */
  fit(options, callback) {
    const range = this.getDataRange();

    // skip range set if there is no min and max date
    if (range.min === null && range.max === null) {
      return;
    }

    // apply a margin of 1% left and right of the data
    const interval = range.max - range.min;
    const min = new Date(range.min.valueOf() - interval * 0.01);
    const max = new Date(range.max.valueOf() + interval * 0.01);
    const animation = (options && options.animation !== undefined) ? options.animation : true;
    this.range.setRange(min, max, { animation }, callback);
  }

  /**
   * Calculate the data range of the items start and end dates
   * [at]returns {{min: [Date], max: [Date]}}
   * @protected
   */
  getDataRange() {
    // must be implemented by Timeline and Graph2d
    throw new Error('Cannot invoke abstract method getDataRange');
  }

  /**
   * Set the visible window. Both parameters are optional, you can change only
   * start or only end. Syntax:
   *
   *     TimeLine.setWindow(start, end)
   *     TimeLine.setWindow(start, end, options)
   *     TimeLine.setWindow(range)
   *
   * Where start and end can be a Date, number, or string, and range is an
   * object with properties start and end.
   *
   * @param {Date | number | string | Object} [start] Start date of visible window
   * @param {Date | number | string} [end]            End date of visible window
   * @param {Object} [options]  Available options:
   *                                `animation: boolean | {duration: number, easingFunction: string}`
   *                                    If true (default), the range is animated
   *                                    smoothly to the new window. An object can be
   *                                    provided to specify duration and easing function.
   *                                    Default duration is 500 ms, and default easing
   *                                    function is 'easeInOutQuad'.
   * @param {function} [callback] a callback funtion to be executed at the end of this function
   */
  setWindow(start, end, options, callback) {
    if (typeof arguments[2] == "function") {
      callback = arguments[2];
      options = {};
    }
    let animation;
    let range;
    if (arguments.length == 1) {
      range = arguments[0];
      animation = (range.animation !== undefined) ? range.animation : true;
      this.range.setRange(range.start, range.end, { animation });
    }
    else if (arguments.length == 2 && typeof arguments[1] == "function") {
      range = arguments[0];
      callback = arguments[1];
      animation = (range.animation !== undefined) ? range.animation : true;
      this.range.setRange(range.start, range.end, { animation }, callback);
    }
    else {
      animation = (options && options.animation !== undefined) ? options.animation : true;
      this.range.setRange(start, end, { animation }, callback);
    }
  }

  /**
   * Move the window such that given time is centered on screen.
   * @param {Date | number | string} time
   * @param {Object} [options]  Available options:
   *                                `animation: boolean | {duration: number, easingFunction: string}`
   *                                    If true (default), the range is animated
   *                                    smoothly to the new window. An object can be
   *                                    provided to specify duration and easing function.
   *                                    Default duration is 500 ms, and default easing
   *                                    function is 'easeInOutQuad'.
   * @param {function} [callback] a callback funtion to be executed at the end of this function
   */
  moveTo(time, options, callback) {
    if (typeof arguments[1] == "function") {
      callback = arguments[1];
      options = {};
    }
    const interval = this.range.end - this.range.start;
    const t = util.convert(time, 'Date').valueOf();

    const start = t - interval / 2;
    const end = t + interval / 2;
    const animation = (options && options.animation !== undefined) ? options.animation : true;

    this.range.setRange(start, end, { animation }, callback);
  }

  /**
   * Get the visible window
   * @return {{start: Date, end: Date}}   Visible range
   */
  getWindow() {
    const range = this.range.getRange();
    return {
      start: new Date(range.start),
      end: new Date(range.end)
    };
  }

  /**
   * Zoom in the window such that given time is centered on screen.
   * @param {number} percentage - must be between [0..1]
   * @param {Object} [options]  Available options:
   *                                `animation: boolean | {duration: number, easingFunction: string}`
   *                                    If true (default), the range is animated
   *                                    smoothly to the new window. An object can be
   *                                    provided to specify duration and easing function.
   *                                    Default duration is 500 ms, and default easing
   *                                    function is 'easeInOutQuad'.
   * @param {function} [callback] a callback funtion to be executed at the end of this function
   */
  zoomIn(percentage, options, callback) {
    if (!percentage || percentage < 0 || percentage > 1) return;
    if (typeof arguments[1] == "function") {
      callback = arguments[1];
      options = {};
    }
    const range = this.getWindow();
    const start = range.start.valueOf();
    const end = range.end.valueOf();
    const interval = end - start;
    const newInterval = interval / (1 + percentage);
    const distance = (interval - newInterval) / 2;
    const newStart = start + distance;
    const newEnd = end - distance;

    this.setWindow(newStart, newEnd, options, callback);
  }

  /**
   * Zoom out the window such that given time is centered on screen.
   * @param {number} percentage - must be between [0..1]
   * @param {Object} [options]  Available options:
   *                                `animation: boolean | {duration: number, easingFunction: string}`
   *                                    If true (default), the range is animated
   *                                    smoothly to the new window. An object can be
   *                                    provided to specify duration and easing function.
   *                                    Default duration is 500 ms, and default easing
   *                                    function is 'easeInOutQuad'.
   * @param {function} [callback] a callback funtion to be executed at the end of this function
   */
  zoomOut(percentage, options, callback) {
    if (!percentage || percentage < 0 || percentage > 1) return
    if (typeof arguments[1] == "function") {
      callback = arguments[1];
      options = {};
    }
    const range = this.getWindow();
    const start = range.start.valueOf();
    const end = range.end.valueOf();
    const interval = end - start;
    const newStart = start - interval * percentage / 2;
    const newEnd = end + interval * percentage / 2;

    this.setWindow(newStart, newEnd, options, callback);
  }

  /**
   * Force a redraw. Can be overridden by implementations of Core
   *
   * Note: this function will be overridden on construction with a trottled version
   */
  redraw() {
    this._redraw();
  }

  /**
   * Redraw for internal use. Redraws all components. See also the public
   * method redraw.
   * @protected
   */
  _redraw() {
    this.redrawCount++;
    const dom = this.dom;
    
    if (!dom || !dom.container || dom.root.offsetWidth == 0) return; // when destroyed, or invisible
    
    let resized = false;
    const options = this.options;
    const props = this.props;

    DateUtil.updateHiddenDates(this.options.moment, this.body, this.options.hiddenDates);

    // update class names
    if (options.orientation == 'top') {
      util.addClassName(dom.root, 'vis-top');
      util.removeClassName(dom.root, 'vis-bottom');
    }
    else {
      util.removeClassName(dom.root, 'vis-top');
      util.addClassName(dom.root, 'vis-bottom');
    }

    if (options.rtl) {
      util.addClassName(dom.root, 'vis-rtl');
      util.removeClassName(dom.root, 'vis-ltr');
    } else {
      util.addClassName(dom.root, 'vis-ltr');
      util.removeClassName(dom.root, 'vis-rtl');
    }

    // update root width and height options
    dom.root.style.maxHeight = util.option.asSize(options.maxHeight, '');
    dom.root.style.minHeight = util.option.asSize(options.minHeight, '');
    dom.root.style.width = util.option.asSize(options.width, '');
    const rootOffsetWidth = dom.root.offsetWidth;

    // calculate border widths
    props.border.left = 1
    props.border.right = 1
    props.border.top = 1
    props.border.bottom = 1

    // calculate the heights. If any of the side panels is empty, we set the height to
    // minus the border width, such that the border will be invisible
    props.center.height = dom.center.offsetHeight;
    props.left.height   = dom.left.offsetHeight;
    props.right.height  = dom.right.offsetHeight;
    props.top.height    = dom.top.clientHeight    || -props.border.top;
    props.bottom.height = Math.round(dom.bottom.getBoundingClientRect().height) || dom.bottom.clientHeight || -props.border.bottom;

    // TODO: compensate borders when any of the panels is empty.

    // apply auto height
    // TODO: only calculate autoHeight when needed (else we cause an extra reflow/repaint of the DOM)
    const contentHeight = Math.max(props.left.height, props.center.height, props.right.height);
    const autoHeight = props.top.height + contentHeight + props.bottom.height + props.border.top + props.border.bottom;
    dom.root.style.height = util.option.asSize(options.height, `${autoHeight}px`);

    // calculate heights of the content panels
    props.root.height = dom.root.offsetHeight;
    props.background.height = props.root.height;
    const containerHeight = props.root.height - props.top.height - props.bottom.height;
    props.centerContainer.height  = containerHeight;
    props.leftContainer.height    = containerHeight;
    props.rightContainer.height   = props.leftContainer.height;

    // calculate the widths of the panels
    props.root.width = rootOffsetWidth;
    props.background.width = props.root.width;

    if (!this.initialDrawDone) {
      props.scrollbarWidth = util.getScrollBarWidth();
    }

    const leftContainerClientWidth = dom.leftContainer.clientWidth;
    const rightContainerClientWidth = dom.rightContainer.clientWidth;

    if (options.verticalScroll) {
      if (options.rtl) {
        props.left.width = leftContainerClientWidth || -props.border.left;
        props.right.width = rightContainerClientWidth + props.scrollbarWidth || -props.border.right;
      } else {
        props.left.width = leftContainerClientWidth + props.scrollbarWidth || -props.border.left;
        props.right.width = rightContainerClientWidth || -props.border.right;
      }
    } else {
      props.left.width = leftContainerClientWidth  || -props.border.left;
      props.right.width = rightContainerClientWidth || -props.border.right;
    }

    this._setDOM();

    // update the scrollTop, feasible range for the offset can be changed
    // when the height of the Core or of the contents of the center changed
    let offset = this._updateScrollTop();

    // reposition the scrollable contents
    if (options.orientation.item != 'top') {
      offset += Math.max(props.centerContainer.height - props.center.height -
        props.border.top - props.border.bottom, 0);
    }
    dom.center.style.transform  = `translateY(${offset}px)`;

    // show shadows when vertical scrolling is available
    const visibilityTop = props.scrollTop == 0 ? 'hidden' : '';
    const visibilityBottom = props.scrollTop == props.scrollTopMin ? 'hidden' : '';
    dom.shadowTop.style.visibility          = visibilityTop;
    dom.shadowBottom.style.visibility       = visibilityBottom;
    dom.shadowTopLeft.style.visibility      = visibilityTop;
    dom.shadowBottomLeft.style.visibility   = visibilityBottom;
    dom.shadowTopRight.style.visibility     = visibilityTop;
    dom.shadowBottomRight.style.visibility  = visibilityBottom;

    if (options.verticalScroll) {
      dom.rightContainer.className = 'vis-panel vis-right vis-vertical-scroll';
      dom.leftContainer.className = 'vis-panel vis-left vis-vertical-scroll';

      dom.shadowTopRight.style.visibility     = "hidden";
      dom.shadowBottomRight.style.visibility  = "hidden";
      dom.shadowTopLeft.style.visibility      = "hidden";
      dom.shadowBottomLeft.style.visibility   = "hidden";

      dom.left.style.top    = '0px';
      dom.right.style.top   = '0px';
    }

    if (!options.verticalScroll ||  props.center.height < props.centerContainer.height) {
      dom.left.style.top    = `${offset}px`;
      dom.right.style.top   = `${offset}px`;
      dom.rightContainer.className = dom.rightContainer.className.replace(new RegExp('(?:^|\\s)'+ 'vis-vertical-scroll' + '(?:\\s|$)'), ' ');
      dom.leftContainer.className = dom.leftContainer.className.replace(new RegExp('(?:^|\\s)'+ 'vis-vertical-scroll' + '(?:\\s|$)'), ' ');
      props.left.width = leftContainerClientWidth  || -props.border.left;
      props.right.width = rightContainerClientWidth || -props.border.right;
      this._setDOM();
    }

    // enable/disable vertical panning
    const contentsOverflow = props.center.height > props.centerContainer.height;
    this.hammer.get('pan').set({
      direction: contentsOverflow ? Hammer.DIRECTION_ALL : Hammer.DIRECTION_HORIZONTAL
    });
    this.hammer.get('press').set({time:10000});
    


    // set the long press time
    this.hammer.get('press').set({
      time: this.options.longSelectPressTime
    });

    // redraw all components
    this.components.forEach(component => {
      resized = component.redraw() || resized;
    });
    const MAX_REDRAW = 5;
    if (resized) {
      if (this.redrawCount < MAX_REDRAW) {
        this.body.emitter.emit('_change');
        return;
      }
      else {
        console.log('WARNING: infinite loop in redraw?');
      }
    } else {
      this.redrawCount = 0;
    }

    //Emit public 'changed' event for UI updates, see issue #1592
    this.body.emitter.emit("changed");
  }

  /**
   * sets the basic DOM components needed for the timeline\graph2d
   */
  _setDOM() {
    const props = this.props;
    const dom = this.dom;

    props.leftContainer.width = props.left.width;
    props.rightContainer.width = props.right.width;
    const centerWidth = props.root.width - props.left.width - props.right.width;
    props.center.width          = centerWidth;
    props.centerContainer.width = centerWidth;
    props.top.width             = centerWidth;
    props.bottom.width          = centerWidth;

    // resize the panels
    dom.background.style.height           = `${props.background.height}px`;
    dom.backgroundVertical.style.height   = `${props.background.height}px`;
    dom.backgroundHorizontal.style.height = `${props.centerContainer.height}px`;
    dom.centerContainer.style.height      = `${props.centerContainer.height}px`;
    dom.leftContainer.style.height        = `${props.leftContainer.height}px`;
    dom.rightContainer.style.height       = `${props.rightContainer.height}px`;

    dom.background.style.width            = `${props.background.width}px`;
    dom.backgroundVertical.style.width    = `${props.centerContainer.width}px`;
    dom.backgroundHorizontal.style.width  = `${props.background.width}px`;
    dom.centerContainer.style.width       = `${props.center.width}px`;
    dom.top.style.width                   = `${props.top.width}px`;
    dom.bottom.style.width                = `${props.bottom.width}px`;

    // reposition the panels
    dom.background.style.left           = '0';
    dom.background.style.top            = '0';
    dom.backgroundVertical.style.left   = `${props.left.width + props.border.left}px`;
    dom.backgroundVertical.style.top    = '0';
    dom.backgroundHorizontal.style.left = '0';
    dom.backgroundHorizontal.style.top  = `${props.top.height}px`;
    dom.centerContainer.style.left      = `${props.left.width}px`;
    dom.centerContainer.style.top       = `${props.top.height}px`;
    dom.leftContainer.style.left        = '0';
    dom.leftContainer.style.top         = `${props.top.height}px`;
    dom.rightContainer.style.left       = `${props.left.width + props.center.width}px`;
    dom.rightContainer.style.top        = `${props.top.height}px`;
    dom.top.style.left                  = `${props.left.width}px`;
    dom.top.style.top                   = '0';
    dom.bottom.style.left               = `${props.left.width}px`;
    dom.bottom.style.top                = `${props.top.height + props.centerContainer.height}px`;
    dom.center.style.left               = '0';
    dom.left.style.left                 = '0';
    dom.right.style.left                = '0';
  }

  /**
   * Set a current time. This can be used for example to ensure that a client's
   * time is synchronized with a shared server time.
   * Only applicable when option `showCurrentTime` is true.
   * @param {Date | string | number} time     A Date, unix timestamp, or
   *                                          ISO date string.
   */
  setCurrentTime(time) {
    if (!this.currentTime) {
      throw new Error('Option showCurrentTime must be true');
    }

    this.currentTime.setCurrentTime(time);
  }

  /**
   * Get the current time.
   * Only applicable when option `showCurrentTime` is true.
   * @return {Date} Returns the current time.
   */
  getCurrentTime() {
    if (!this.currentTime) {
      throw new Error('Option showCurrentTime must be true');
    }

    return this.currentTime.getCurrentTime();
  }

  /**
   * Convert a position on screen (pixels) to a datetime
   * @param {int}     x    Position on the screen in pixels
   * @return {Date}   time The datetime the corresponds with given position x
   * @protected
   * TODO: move this function to Range
   */
  _toTime(x) {
    return DateUtil.toTime(this, x, this.props.center.width);
  }

  /**
   * Convert a position on the global screen (pixels) to a datetime
   * @param {int}     x    Position on the screen in pixels
   * @return {Date}   time The datetime the corresponds with given position x
   * @protected
   * TODO: move this function to Range
   */
  _toGlobalTime(x) {
    return DateUtil.toTime(this, x, this.props.root.width);
    //var conversion = this.range.conversion(this.props.root.width);
    //return new Date(x / conversion.scale + conversion.offset);
  }

  /**
   * Convert a datetime (Date object) into a position on the screen
   * @param {Date}   time A date
   * @return {int}   x    The position on the screen in pixels which corresponds
   *                      with the given date.
   * @protected
   * TODO: move this function to Range
   */
  _toScreen(time) {
    return DateUtil.toScreen(this, time, this.props.center.width);
  }

  /**
   * Convert a datetime (Date object) into a position on the root
   * This is used to get the pixel density estimate for the screen, not the center panel
   * @param {Date}   time A date
   * @return {int}   x    The position on root in pixels which corresponds
   *                      with the given date.
   * @protected
   * TODO: move this function to Range
   */
  _toGlobalScreen(time) {
    return DateUtil.toScreen(this, time, this.props.root.width);
    //var conversion = this.range.conversion(this.props.root.width);
    //return (time.valueOf() - conversion.offset) * conversion.scale;
  }

  /**
   * Initialize watching when option autoResize is true
   * @private
   */
  _initAutoResize() {
    if (this.options.autoResize == true) {
      this._startAutoResize();
    }
    else {
      this._stopAutoResize();
    }
  }

  /**
   * Watch for changes in the size of the container. On resize, the Panel will
   * automatically redraw itself.
   * @private
   */
  _startAutoResize() {
    const me = this;

    this._stopAutoResize();

    this._onResize = () => {
      if (me.options.autoResize != true) {
        // stop watching when the option autoResize is changed to false
        me._stopAutoResize();
        return;
      }

      if (me.dom.root) {
        const rootOffsetHeight = me.dom.root.offsetHeight;
        const rootOffsetWidth = me.dom.root.offsetWidth;
        // check whether the frame is resized
        // Note: we compare offsetWidth here, not clientWidth. For some reason,
        // IE does not restore the clientWidth from 0 to the actual width after
        // changing the timeline's container display style from none to visible
        if ((rootOffsetWidth != me.props.lastWidth) ||
          (rootOffsetHeight != me.props.lastHeight)) {
          me.props.lastWidth = rootOffsetWidth;
          me.props.lastHeight = rootOffsetHeight;
          me.props.scrollbarWidth = util.getScrollBarWidth();

          me.body.emitter.emit('_change');
        }
      }
    };

    // add event listener to window resize
    util.addEventListener(window, 'resize', this._onResize);

    //Prevent initial unnecessary redraw
    if (me.dom.root) {
        me.props.lastWidth = me.dom.root.offsetWidth;
        me.props.lastHeight = me.dom.root.offsetHeight;
    }

    this.watchTimer = setInterval(this._onResize, 1000);
  }

  /**
   * Stop watching for a resize of the frame.
   * @private
   */
  _stopAutoResize() {
    if (this.watchTimer) {
      clearInterval(this.watchTimer);
      this.watchTimer = undefined;
    }

    // remove event listener on window.resize
    if (this._onResize) {
      util.removeEventListener(window, 'resize', this._onResize);
      this._onResize = null;
    }
  }

  /**
   * Start moving the timeline vertically
   * @param {Event} event
   * @private
   */
  _onTouch(event) {  // eslint-disable-line no-unused-vars
    this.touch.allowDragging = true;
    this.touch.initialScrollTop = this.props.scrollTop;
  }

  /**
   * Start moving the timeline vertically
   * @param {Event} event
   * @private
   */
  _onPinch(event) {  // eslint-disable-line no-unused-vars
    this.touch.allowDragging = false;
  }

  /**
   * Move the timeline vertically
   * @param {Event} event
   * @private
   */
  _onDrag(event) {
    if (!event) return
    // refuse to drag when we where pinching to prevent the timeline make a jump
    // when releasing the fingers in opposite order from the touch screen
    if (!this.touch.allowDragging) return;

    const delta = event.deltaY;

    const oldScrollTop = this._getScrollTop();
    const newScrollTop = this._setScrollTop(this.touch.initialScrollTop + delta);

    if (this.options.verticalScroll) {
      this.dom.left.parentNode.scrollTop = -this.props.scrollTop;
      this.dom.right.parentNode.scrollTop = -this.props.scrollTop;
    }

    if (newScrollTop != oldScrollTop) {
      this.emit("verticalDrag");
    }
  }

  /**
   * Apply a scrollTop
   * @param {number} scrollTop
   * @returns {number} scrollTop  Returns the applied scrollTop
   * @private
   */
  _setScrollTop(scrollTop) {
    this.props.scrollTop = scrollTop;
    this._updateScrollTop();
    return this.props.scrollTop;
  }

  /**
   * Update the current scrollTop when the height of  the containers has been changed
   * @returns {number} scrollTop  Returns the applied scrollTop
   * @private
   */
  _updateScrollTop() {
    // recalculate the scrollTopMin
    const scrollTopMin = Math.min(this.props.centerContainer.height - this.props.border.top - this.props.border.bottom - this.props.center.height, 0); // is negative or zero    
    if (scrollTopMin != this.props.scrollTopMin) {
      // in case of bottom orientation, change the scrollTop such that the contents
      // do not move relative to the time axis at the bottom
      if (this.options.orientation.item != 'top') {
        this.props.scrollTop += (scrollTopMin - this.props.scrollTopMin);
      }
      this.props.scrollTopMin = scrollTopMin;
    }

    // limit the scrollTop to the feasible scroll range
    if (this.props.scrollTop > 0) this.props.scrollTop = 0;
    if (this.props.scrollTop < scrollTopMin) this.props.scrollTop = scrollTopMin;

    if (this.options.verticalScroll) {
      this.dom.left.parentNode.scrollTop = -this.props.scrollTop;
      this.dom.right.parentNode.scrollTop = -this.props.scrollTop;
    }
    return this.props.scrollTop;
  }

  /**
   * Get the current scrollTop
   * @returns {number} scrollTop
   * @private
   */
  _getScrollTop() {
    return this.props.scrollTop;
  }

  /**
   * Load a configurator
   * [at]returns {Object}
   * @private
   */
  _createConfigurator() {
    throw new Error('Cannot invoke abstract method _createConfigurator');
  }
}

// turn Core into an event emitter
Emitter(Core.prototype);

export default Core;<|MERGE_RESOLUTION|>--- conflicted
+++ resolved
@@ -142,12 +142,8 @@
     const pinchRecognizer = this.hammer.get('pinch').set({enable: true});
     pinchRecognizer && hammerUtil.disablePreventDefaultVertically(pinchRecognizer);
     this.hammer.get('pan').set({threshold:5, direction: Hammer.DIRECTION_ALL});
-<<<<<<< HEAD
     this.hammer.get('press').set({time:10000});
     this.listeners = {};
-=======
-    this.timelineListeners = {};
->>>>>>> 01cacf9a
 
     const events = [
       'tap', 'doubletap', 'press',
